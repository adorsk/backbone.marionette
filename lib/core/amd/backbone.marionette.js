(function (root, factory) {
  if (typeof exports === 'object') {

    var jquery = require('jquery');
    var underscore = require('underscore');
    var backbone = require('backbone');
    var wreqr = require('backbone.wreqr');
    var babysitter = require('backbone.babysitter');

    module.exports = factory(jquery, underscore, backbone, wreqr, babysitter);

  } else if (typeof define === 'function' && define.amd) {

    define(['jquery', 'underscore', 'backbone', 'backbone.wreqr', 'backbone.babysitter'], factory);

  } 
}(this, function ($, _, Backbone) {

  var Marionette = (function(Backbone, _, $){
  "use strict";

  var Marionette = {};
  Backbone.Marionette = Marionette;

// Helpers
// -------

// For slicing `arguments` in functions
var slice = Array.prototype.slice;

// Marionette.extend
// -----------------

// Borrow the Backbone `extend` method so we can use it as needed
Marionette.extend = Backbone.Model.extend;

// Marionette.getOption
// --------------------

// Retrieve an object, function or other value from a target
// object or it's `options`, with `options` taking precedence.
Marionette.getOption = function(target, optionName){
  if (!target || !optionName){ return; }
  var value;

  if (target.options && (optionName in target.options) && (target.options[optionName] !== undefined)){
    value = target.options[optionName];
  } else {
    value = target[optionName];
  }

  return value;
};

// Mairionette.createObject
// ------------------------

// A wrapper / shim for `Object.create`. Uses native `Object.create`
// if available, otherwise shims it in place for Marionette to use.
Marionette.createObject = (function(){
  var createObject;
  
  // Define this once, and just replace the .prototype on it as needed,
  // to improve performance in older / less optimized JS engines
  function F() {}


  // Check for existing native / shimmed Object.create
  if (typeof Object.create === "function"){

    // found native/shim, so use it
    createObject = Object.create;

  } else {

    // An implementation of the Boodman/Crockford delegation 
    // w/ Cornford optimization, as suggested by @unscriptable
    // https://gist.github.com/3959151

    // native/shim not found, so shim it ourself
    createObject = function (o) {

      // set the prototype of the function
      // so we will get `o` as the prototype
      // of the new object instance
      F.prototype = o;

      // create a new object that inherits from
      // the `o` parameter
      var child = new F();
      
      // clean up just in case o is really large
      F.prototype = null; 

      // send it back
      return child;
    };

  }

  return createObject;
})();

// Trigger an event and a corresponding method name. Examples:
//
// `this.triggerMethod("foo")` will trigger the "foo" event and
// call the "onFoo" method. 
//
// `this.triggerMethod("foo:bar") will trigger the "foo:bar" event and
// call the "onFooBar" method.
Marionette.triggerMethod = function(){
  var args = Array.prototype.slice.apply(arguments);
  var eventName = args[0];
  var segments = eventName.split(":");
  var segment, capLetter, methodName = "on";

  for (var i = 0; i < segments.length; i++){
    segment = segments[i];
    capLetter = segment.charAt(0).toUpperCase();
    methodName += capLetter + segment.slice(1);
  }

  this.trigger.apply(this, args);

  if (_.isFunction(this[methodName])){
    args.shift();
    return this[methodName].apply(this, args);
  }
};

// DOMRefresh
// ----------
//
// Monitor a view's state, and after it has been rendered and shown
// in the DOM, trigger a "dom:refresh" event every time it is
// re-rendered.

Marionette.MonitorDOMRefresh = (function(){
  // track when the view has been rendered
  function handleShow(view){
    view._isShown = true;
    triggerDOMRefresh(view);
  }

  // track when the view has been shown in the DOM,
  // using a Marionette.Region (or by other means of triggering "show")
  function handleRender(view){
    view._isRendered = true;
    triggerDOMRefresh(view);
  }

  // Trigger the "dom:refresh" event and corresponding "onDomRefresh" method
  function triggerDOMRefresh(view){
    if (view._isShown && view._isRendered){
      if (_.isFunction(view.triggerMethod)){
        view.triggerMethod("dom:refresh");
      }
    }
  }

  // Export public API
  return function(view){
    view.listenTo(view, "show", function(){
      handleShow(view);
    });

    view.listenTo(view, "render", function(){
      handleRender(view);
    });
  };
})();


// Marionette.bindEntityEvents & unbindEntityEvents
// ---------------------------
//
// These methods are used to bind/unbind a backbone "entity" (collection/model) 
// to methods on a target object. 
//
// The first paremter, `target`, must have a `listenTo` method from the
// EventBinder object.
//
// The second parameter is the entity (Backbone.Model or Backbone.Collection)
// to bind the events from.
//
// The third parameter is a hash of { "event:name": "eventHandler" }
// configuration. Multiple handlers can be separated by a space. A
// function can be supplied instead of a string handler name. 

(function(Marionette){
  "use strict";

  // Bind the event to handlers specified as a string of
  // handler names on the target object
  function bindFromStrings(target, entity, evt, methods){
    var methodNames = methods.split(/\s+/);

    _.each(methodNames,function(methodName) {

      var method = target[methodName];
      if(!method) {
        throw new Error("Method '"+ methodName +"' was configured as an event handler, but does not exist.");
      }

      target.listenTo(entity, evt, method, target);
    });
  }

  // Bind the event to a supplied callback function
  function bindToFunction(target, entity, evt, method){
      target.listenTo(entity, evt, method, target);
  }

  // Bind the event to handlers specified as a string of
  // handler names on the target object
  function unbindFromStrings(target, entity, evt, methods){
    var methodNames = methods.split(/\s+/);

    _.each(methodNames,function(methodName) {
      var method = target[method];
      target.stopListening(entity, evt, method, target);
    });
  }

  // Bind the event to a supplied callback function
  function unbindToFunction(target, entity, evt, method){
      target.stopListening(entity, evt, method, target);
  }

  
  // generic looping function
  function iterateEvents(target, entity, bindings, functionCallback, stringCallback){
    if (!entity || !bindings) { return; }

    // allow the bindings to be a function
    if (_.isFunction(bindings)){
      bindings = bindings.call(target);
    }

    // iterate the bindings and bind them
    _.each(bindings, function(methods, evt){

      // allow for a function as the handler, 
      // or a list of event names as a string
      if (_.isFunction(methods)){
        functionCallback(target, entity, evt, methods);
      } else {
        stringCallback(target, entity, evt, methods);
      }

    });
  }
 
  // Export Public API
  Marionette.bindEntityEvents = function(target, entity, bindings){
    iterateEvents(target, entity, bindings, bindToFunction, bindFromStrings);
  };

  Marionette.unbindEntityEvents = function(target, entity, bindings){
    iterateEvents(target, entity, bindings, unbindToFunction, unbindFromStrings);
  };

})(Marionette);


// Callbacks
// ---------

// A simple way of managing a collection of callbacks
// and executing them at a later point in time, using jQuery's
// `Deferred` object.
Marionette.Callbacks = function(){
  this._deferred = $.Deferred();
  this._callbacks = [];
};

_.extend(Marionette.Callbacks.prototype, {

  // Add a callback to be executed. Callbacks added here are
  // guaranteed to execute, even if they are added after the 
  // `run` method is called.
  add: function(callback, contextOverride){
    this._callbacks.push({cb: callback, ctx: contextOverride});

    this._deferred.done(function(context, options){
      if (contextOverride){ context = contextOverride; }
      callback.call(context, options);
    });
  },

  // Run all registered callbacks with the context specified. 
  // Additional callbacks can be added after this has been run 
  // and they will still be executed.
  run: function(options, context){
    this._deferred.resolve(context, options);
  },

  // Resets the list of callbacks to be run, allowing the same list
  // to be run multiple times - whenever the `run` method is called.
  reset: function(){
    var that = this;
    var callbacks = this._callbacks;
    this._deferred = $.Deferred();
    this._callbacks = [];
    _.each(callbacks, function(cb){
      that.add(cb.cb, cb.ctx);
    });
  }
});


// Marionette Controller
// ---------------------
//
// A multi-purpose object to use as a controller for
// modules and routers, and as a mediator for workflow
// and coordination of other objects, views, and more.
Marionette.Controller = function(options){
  this.triggerMethod = Marionette.triggerMethod;
  this.options = options || {};

  if (_.isFunction(this.initialize)){
    this.initialize(this.options);
  }
};

Marionette.Controller.extend = Marionette.extend;

// Controller Methods
// --------------

// Ensure it can trigger events with Backbone.Events
_.extend(Marionette.Controller.prototype, Backbone.Events, {
  close: function(){
    this.stopListening();
    this.triggerMethod("close");
    this.unbind();
  }
});

// Region 
// ------
//
// Manage the visual regions of your composite application. See
// http://lostechies.com/derickbailey/2011/12/12/composite-js-apps-regions-and-region-managers/

Marionette.Region = function(options){
  this.options = options || {};

  this.el = Marionette.getOption(this, "el");

  if (!this.el){
    var err = new Error("An 'el' must be specified for a region.");
    err.name = "NoElError";
    throw err;
  }

  if (this.initialize){
    var args = Array.prototype.slice.apply(arguments);
    this.initialize.apply(this, args);
  }
};


// Region Type methods
// -------------------

_.extend(Marionette.Region, {

  // Build an instance of a region by passing in a configuration object
  // and a default region type to use if none is specified in the config.
  //
  // The config object should either be a string as a jQuery DOM selector,
  // a Region type directly, or an object literal that specifies both
  // a selector and regionType:
  //
  // ```js
  // {
  //   selector: "#foo",
  //   regionType: MyCustomRegion
  // }
  // ```
  //
  buildRegion: function(regionConfig, defaultRegionType){
    var regionIsString = (typeof regionConfig === "string");
    var regionSelectorIsString = (typeof regionConfig.selector === "string");
    var regionTypeIsUndefined = (typeof regionConfig.regionType === "undefined");
    var regionIsType = (typeof regionConfig === "function");

    if (!regionIsType && !regionIsString && !regionSelectorIsString) {
      throw new Error("Region must be specified as a Region type, a selector string or an object with selector property");
    }

    var selector, RegionType;
   
    // get the selector for the region
    
    if (regionIsString) {
      selector = regionConfig;
    } 

    if (regionConfig.selector) {
      selector = regionConfig.selector;
    }

    // get the type for the region
    
    if (regionIsType){
      RegionType = regionConfig;
    }

    if (!regionIsType && regionTypeIsUndefined) {
      RegionType = defaultRegionType;
    }

    if (regionConfig.regionType) {
      RegionType = regionConfig.regionType;
    }
    
<<<<<<< HEAD
  // Callbacks
  // ---------
  
  // A simple way of managing a collection of callbacks
  // and executing them at a later point in time, using jQuery's
  // `Deferred` object.
  Marionette.Callbacks = function(){
    this._deferred = $.Deferred();
    this._callbacks = [];
  };
  
  _.extend(Marionette.Callbacks.prototype, {
  
    // Add a callback to be executed. Callbacks added here are
    // guaranteed to execute, even if they are added after the 
    // `run` method is called.
    add: function(callback, contextOverride){
      this._callbacks.push({cb: callback, ctx: contextOverride});
  
      this._deferred.done(function(context, options){
        if (contextOverride){ context = contextOverride; }
        callback.call(context, options);
      });
    },
  
    // Run all registered callbacks with the context specified. 
    // Additional callbacks can be added after this has been run 
    // and they will still be executed.
    run: function(options, context){
      this._deferred.resolve(context, options);
    },
  
    // Resets the list of callbacks to be run, allowing the same list
    // to be run multiple times - whenever the `run` method is called.
    reset: function(){
      var callbacks = this._callbacks;
      this._deferred = $.Deferred();
      this._callbacks = [];
      
      _.each(callbacks, function(cb){
        this.add(cb.cb, cb.ctx);
      }, this);
=======
    // build the region instance

    var regionManager = new RegionType({
      el: selector
    });

    return regionManager;
  }

});

// Region Instance Methods
// -----------------------

_.extend(Marionette.Region.prototype, Backbone.Events, {

  // Displays a backbone view instance inside of the region.
  // Handles calling the `render` method for you. Reads content
  // directly from the `el` attribute. Also calls an optional
  // `onShow` and `close` method on your view, just after showing
  // or just before closing the view, respectively.
  show: function(view){

    this.ensureEl();
    this.close();

    view.render();
    this.open(view);

    Marionette.triggerMethod.call(view, "show");
    Marionette.triggerMethod.call(this, "show", view);

    this.currentView = view;
  },

  ensureEl: function(){
    if (!this.$el || this.$el.length === 0){
      this.$el = this.getEl(this.el);
>>>>>>> 5ccd91a0
    }
  },

  // Override this method to change how the region finds the
  // DOM element that it manages. Return a jQuery selector object.
  getEl: function(selector){
    return $(selector);
  },

  // Override this method to change how the new view is
  // appended to the `$el` that the region is managing
  open: function(view){
    this.$el.empty().append(view.el);
  },

  // Close the current view, if there is one. If there is no
  // current view, it does nothing and returns immediately.
  close: function(){
    var view = this.currentView;
    if (!view || view.isClosed){ return; }

    // call 'close' or 'remove', depending on which is found
    if (view.close) { view.close(); }
    else if (view.remove) { view.remove(); }

    Marionette.triggerMethod.call(this, "close");

    delete this.currentView;
  },

  // Attach an existing view to the region. This 
  // will not call `render` or `onShow` for the new view, 
  // and will not replace the current HTML for the `el`
  // of the region.
  attachView: function(view){
    this.currentView = view;
  },

  // Reset the region by closing any existing view and
  // clearing out the cached `$el`. The next time a view
  // is shown via this region, the region will re-query the
  // DOM for the region's `el`.
  reset: function(){
    this.close();
    delete this.$el;
  }
});

// Copy the `extend` function used by Backbone's classes
Marionette.Region.extend = Marionette.extend;


// Template Cache
// --------------

// Manage templates stored in `<script>` blocks,
// caching them for faster access.
Marionette.TemplateCache = function(templateId){
  this.templateId = templateId;
};

// TemplateCache object-level methods. Manage the template
// caches from these method calls instead of creating 
// your own TemplateCache instances
_.extend(Marionette.TemplateCache, {
  templateCaches: {},

  // Get the specified template by id. Either
  // retrieves the cached version, or loads it
  // from the DOM.
  get: function(templateId){
    var that = this;
    var cachedTemplate = this.templateCaches[templateId];

    if (!cachedTemplate){
      cachedTemplate = new Marionette.TemplateCache(templateId);
      this.templateCaches[templateId] = cachedTemplate;
    }

    return cachedTemplate.load();
  },

  // Clear templates from the cache. If no arguments
  // are specified, clears all templates:
  // `clear()`
  //
  // If arguments are specified, clears each of the 
  // specified templates from the cache:
  // `clear("#t1", "#t2", "...")`
  clear: function(){
    var i;
    var args = Array.prototype.slice.apply(arguments);
    var length = args.length;

    if (length > 0){
      for(i=0; i<length; i++){
        delete this.templateCaches[args[i]];
      }
    } else {
      this.templateCaches = {};
    }
  }
});

// TemplateCache instance methods, allowing each
// template cache object to manage it's own state
// and know whether or not it has been loaded
_.extend(Marionette.TemplateCache.prototype, {

  // Internal method to load the template
  load: function(){
    var that = this;

    // Guard clause to prevent loading this template more than once
    if (this.compiledTemplate){
      return this.compiledTemplate;
    }

    // Load the template and compile it
    var template = this.loadTemplate(this.templateId);
    this.compiledTemplate = this.compileTemplate(template);

    return this.compiledTemplate;
  },

  // Load a template from the DOM, by default. Override
  // this method to provide your own template retrieval
  // For asynchronous loading with AMD/RequireJS, consider
  // using a template-loader plugin as described here: 
  // https://github.com/marionettejs/backbone.marionette/wiki/Using-marionette-with-requirejs
  loadTemplate: function(templateId){
    var template = $(templateId).html();

    if (!template || template.length === 0){
      var msg = "Could not find template: '" + templateId + "'";
      var err = new Error(msg);
      err.name = "NoTemplateError";
      throw err;
    }

    return template;
  },

  // Pre-compile the template before caching it. Override
  // this method if you do not need to pre-compile a template
  // (JST / RequireJS for example) or if you want to change
  // the template engine used (Handebars, etc).
  compileTemplate: function(rawTemplate){
    return _.template(rawTemplate);
  }
});


// Renderer
// --------

// Render a template with data by passing in the template
// selector and the data to render.
Marionette.Renderer = {

  // Render a template with data. The `template` parameter is
  // passed to the `TemplateCache` object to retrieve the
  // template function. Override this method to provide your own
  // custom rendering and template handling for all of Marionette.
  render: function(template, data){
    var templateFunc = typeof template === 'function' ? template : Marionette.TemplateCache.get(template);
    var html = templateFunc(data);
    return html;
  }
};



// Marionette.View
// ---------------

// The core view type that other Marionette views extend from.
Marionette.View = Backbone.View.extend({

  constructor: function(){
    _.bindAll(this, "render");

    var args = Array.prototype.slice.apply(arguments);
    Backbone.View.prototype.constructor.apply(this, args);

    Marionette.MonitorDOMRefresh(this);
    this.listenTo(this, "show", this.onShowCalled, this);
  },

  // import the "triggerMethod" to trigger events with corresponding
  // methods if the method exists 
  triggerMethod: Marionette.triggerMethod,

  // Get the template for this view
  // instance. You can set a `template` attribute in the view
  // definition or pass a `template: "whatever"` parameter in
  // to the constructor options.
  getTemplate: function(){
    return Marionette.getOption(this, "template");
  },

  // Mix in template helper methods. Looks for a
  // `templateHelpers` attribute, which can either be an
  // object literal, or a function that returns an object
  // literal. All methods and attributes from this object
  // are copies to the object passed in.
  mixinTemplateHelpers: function(target){
    target = target || {};
    var templateHelpers = this.templateHelpers;
    if (_.isFunction(templateHelpers)){
      templateHelpers = templateHelpers.call(this);
    }
    return _.extend(target, templateHelpers);
  },

  // Configure `triggers` to forward DOM events to view
  // events. `triggers: {"click .foo": "do:foo"}`
  configureTriggers: function(){
    if (!this.triggers) { return; }

    var that = this;
    var triggerEvents = {};

    // Allow `triggers` to be configured as a function
    var triggers = _.result(this, "triggers");

    // Configure the triggers, prevent default
    // action and stop propagation of DOM events
    _.each(triggers, function(value, key){

      // build the event handler function for the DOM event
      triggerEvents[key] = function(e){

        // stop the event in it's tracks
        if (e && e.preventDefault){ e.preventDefault(); }
        if (e && e.stopPropagation){ e.stopPropagation(); }

        // buil the args for the event
        var args = {
          view: this,
          model: this.model,
          collection: this.collection
        };

        // trigger the event
        that.triggerMethod(value, args);
      };

    });

    return triggerEvents;
  },

  // Overriding Backbone.View's delegateEvents to handle 
  // the `triggers`, `modelEvents`, and `collectionEvents` configuration
  delegateEvents: function(events){
    this._delegateDOMEvents(events);
    Marionette.bindEntityEvents(this, this.model, Marionette.getOption(this, "modelEvents"));
    Marionette.bindEntityEvents(this, this.collection, Marionette.getOption(this, "collectionEvents"));
  },

  // internal method to delegate DOM events and triggers
  _delegateDOMEvents: function(events){
    events = events || this.events;
    if (_.isFunction(events)){ events = events.call(this); }

    var combinedEvents = {};
    var triggers = this.configureTriggers();
    _.extend(combinedEvents, events, triggers);

    Backbone.View.prototype.delegateEvents.call(this, combinedEvents);
  },

  // Overriding Backbone.View's undelegateEvents to handle unbinding
  // the `triggers`, `modelEvents`, and `collectionEvents` config
  undelegateEvents: function(){
    var args = Array.prototype.slice.call(arguments);
    Backbone.View.prototype.undelegateEvents.apply(this, args);

    Marionette.unbindEntityEvents(this, this.model, Marionette.getOption(this, "modelEvents"));
    Marionette.unbindEntityEvents(this, this.collection, Marionette.getOption(this, "collectionEvents"));
  },

  // Internal method, handles the `show` event.
  onShowCalled: function(){},

  // Default `close` implementation, for removing a view from the
  // DOM and unbinding it. Regions will call this method
  // for you. You can specify an `onClose` method in your view to
  // add custom code that is called after the view is closed.
  close: function(){
    if (this.isClosed) { return; }

    // allow the close to be stopped by returning `false`
    // from the `onBeforeClose` method
    var shouldClose = this.triggerMethod("before:close");
    if (shouldClose === false){
      return;
    }

    // mark as closed before doing the actual close, to
    // prevent infinite loops within "close" event handlers
    // that are trying to close other views
    this.isClosed = true;
    this.triggerMethod("close");

    this.remove();
  },

  // This method binds the elements specified in the "ui" hash inside the view's code with
  // the associated jQuery selectors.
  bindUIElements: function(){
    if (!this.ui) { return; }

    var that = this;

    if (!this.uiBindings) {
      // We want to store the ui hash in uiBindings, since afterwards the values in the ui hash
      // will be overridden with jQuery selectors.
      this.uiBindings = _.result(this, "ui");
    }
<<<<<<< HEAD
  });
  
  // Copy the `extend` function used by Backbone's classes
  Marionette.Region.extend = Marionette.extend;
  
  
  // Template Cache
  // --------------
  
  // Manage templates stored in `<script>` blocks,
  // caching them for faster access.
  Marionette.TemplateCache = function(templateId){
    this.templateId = templateId;
  };
  
  // TemplateCache object-level methods. Manage the template
  // caches from these method calls instead of creating 
  // your own TemplateCache instances
  _.extend(Marionette.TemplateCache, {
    templateCaches: {},
  
    // Get the specified template by id. Either
    // retrieves the cached version, or loads it
    // from the DOM.
    get: function(templateId){
      var cachedTemplate = this.templateCaches[templateId];
  
      if (!cachedTemplate){
        cachedTemplate = new Marionette.TemplateCache(templateId);
        this.templateCaches[templateId] = cachedTemplate;
      }
  
      return cachedTemplate.load();
    },
  
    // Clear templates from the cache. If no arguments
    // are specified, clears all templates:
    // `clear()`
    //
    // If arguments are specified, clears each of the 
    // specified templates from the cache:
    // `clear("#t1", "#t2", "...")`
    clear: function(){
      var i;
      var args = Array.prototype.slice.apply(arguments);
      var length = args.length;
  
      if (length > 0){
        for(i=0; i<length; i++){
          delete this.templateCaches[args[i]];
        }
      } else {
        this.templateCaches = {};
      }
    }
  });
  
  // TemplateCache instance methods, allowing each
  // template cache object to manage it's own state
  // and know whether or not it has been loaded
  _.extend(Marionette.TemplateCache.prototype, {
  
    // Internal method to load the template
    load: function(){
      // Guard clause to prevent loading this template more than once
      if (this.compiledTemplate){
        return this.compiledTemplate;
      }
  
      // Load the template and compile it
      var template = this.loadTemplate(this.templateId);
      this.compiledTemplate = this.compileTemplate(template);
  
      return this.compiledTemplate;
    },
  
    // Load a template from the DOM, by default. Override
    // this method to provide your own template retrieval
    // For asynchronous loading with AMD/RequireJS, consider
    // using a template-loader plugin as described here: 
    // https://github.com/marionettejs/backbone.marionette/wiki/Using-marionette-with-requirejs
    loadTemplate: function(templateId){
      var template = $(templateId).html();
  
      if (!template || template.length === 0){
        var msg = "Could not find template: '" + templateId + "'";
        var err = new Error(msg);
        err.name = "NoTemplateError";
        throw err;
      }
  
      return template;
    },
  
    // Pre-compile the template before caching it. Override
    // this method if you do not need to pre-compile a template
    // (JST / RequireJS for example) or if you want to change
    // the template engine used (Handebars, etc).
    compileTemplate: function(rawTemplate){
      return _.template(rawTemplate);
=======

    // refreshing the associated selectors since they should point to the newly rendered elements.
    this.ui = {};
    _.each(_.keys(this.uiBindings), function(key) {
      var selector = that.uiBindings[key];
      that.ui[key] = that.$(selector);
    });
  }
});

// Item View
// ---------

// A single item view implementation that contains code for rendering
// with underscore.js templates, serializing the view's model or collection,
// and calling several methods on extended views, such as `onRender`.
Marionette.ItemView =  Marionette.View.extend({
  constructor: function(){
    var args = Array.prototype.slice.apply(arguments);
    Marionette.View.prototype.constructor.apply(this, args);
  },

  // Serialize the model or collection for the view. If a model is
  // found, `.toJSON()` is called. If a collection is found, `.toJSON()`
  // is also called, but is used to populate an `items` array in the
  // resulting data. If both are found, defaults to the model.
  // You can override the `serializeData` method in your own view
  // definition, to provide custom serialization for your view's data.
  serializeData: function(){
    var data = {};

    if (this.model) {
      data = this.model.toJSON();
    }
    else if (this.collection) {
      data = { items: this.collection.toJSON() };
>>>>>>> 5ccd91a0
    }

    return data;
  },

  // Render the view, defaulting to underscore.js templates.
  // You can override this in your view definition to provide
  // a very specific rendering for your view. In general, though,
  // you should override the `Marionette.Renderer` object to
  // change how Marionette renders views.
  render: function(){
    this.isClosed = false;

    this.triggerMethod("before:render", this);
    this.triggerMethod("item:before:render", this);

    var data = this.serializeData();
    data = this.mixinTemplateHelpers(data);

    var template = this.getTemplate();
    var html = Marionette.Renderer.render(template, data);
    this.$el.html(html);
    this.bindUIElements();

    this.triggerMethod("render", this);
    this.triggerMethod("item:rendered", this);

    return this;
  },

  // Override the default close event to add a few
  // more events that are triggered.
  close: function(){
    if (this.isClosed){ return; }

    this.triggerMethod('item:before:close');

    var args = Array.prototype.slice.apply(arguments);
    Marionette.View.prototype.close.apply(this, args);

    this.triggerMethod('item:closed');
  }
});

// Collection View
// ---------------

// A view that iterates over a Backbone.Collection
// and renders an individual ItemView for each model.
Marionette.CollectionView = Marionette.View.extend({
  // used as the prefix for item view events
  // that are forwarded through the collectionview
  itemViewEventPrefix: "itemview",

  // constructor
  constructor: function(options){
    this._initChildViewStorage();

    var args = Array.prototype.slice.apply(arguments);
    Marionette.View.prototype.constructor.apply(this, args);

    this._initialEvents();
  },

  // Configured the initial events that the collection view
  // binds to. Override this method to prevent the initial
  // events, or to add your own initial events.
  _initialEvents: function(){
    if (this.collection){
      this.listenTo(this.collection, "add", this.addChildView, this);
      this.listenTo(this.collection, "remove", this.removeItemView, this);
      this.listenTo(this.collection, "reset", this.render, this);
    }
<<<<<<< HEAD
  };
  
  
  
  // Marionette.View
  // ---------------
  
  // The core view type that other Marionette views extend from.
  Marionette.View = Backbone.View.extend({
  
    constructor: function(){
      _.bindAll(this, "render");
  
      var args = Array.prototype.slice.apply(arguments);
      Backbone.View.prototype.constructor.apply(this, args);
  
      Marionette.MonitorDOMRefresh(this);
      this.listenTo(this, "show", this.onShowCalled, this);
    },
  
    // import the "triggerMethod" to trigger events with corresponding
    // methods if the method exists 
    triggerMethod: Marionette.triggerMethod,
  
    // Get the template for this view
    // instance. You can set a `template` attribute in the view
    // definition or pass a `template: "whatever"` parameter in
    // to the constructor options.
    getTemplate: function(){
      return Marionette.getOption(this, "template");
    },
  
    // Mix in template helper methods. Looks for a
    // `templateHelpers` attribute, which can either be an
    // object literal, or a function that returns an object
    // literal. All methods and attributes from this object
    // are copies to the object passed in.
    mixinTemplateHelpers: function(target){
      target = target || {};
      var templateHelpers = this.templateHelpers;
      if (_.isFunction(templateHelpers)){
        templateHelpers = templateHelpers.call(this);
      }
      return _.extend(target, templateHelpers);
    },
  
    // Configure `triggers` to forward DOM events to view
    // events. `triggers: {"click .foo": "do:foo"}`
    configureTriggers: function(){
      if (!this.triggers) { return; }
  
      var triggerEvents = {};
  
      // Allow `triggers` to be configured as a function
      var triggers = _.result(this, "triggers");
  
      // Configure the triggers, prevent default
      // action and stop propagation of DOM events
      _.each(triggers, function(value, key){
  
        // build the event handler function for the DOM event
        triggerEvents[key] = function(e){
  
          // stop the event in it's tracks
          if (e && e.preventDefault){ e.preventDefault(); }
          if (e && e.stopPropagation){ e.stopPropagation(); }
  
          // buil the args for the event
          var args = {
            view: this,
            model: this.model,
            collection: this.collection
          };
  
          // trigger the event
          this.triggerMethod(value, args);
        };
  
      }, this);
  
      return triggerEvents;
    },
  
    // Overriding Backbone.View's delegateEvents to handle 
    // the `triggers`, `modelEvents`, and `collectionEvents` configuration
    delegateEvents: function(events){
      this._delegateDOMEvents(events);
      Marionette.bindEntityEvents(this, this.model, Marionette.getOption(this, "modelEvents"));
      Marionette.bindEntityEvents(this, this.collection, Marionette.getOption(this, "collectionEvents"));
    },
  
    // internal method to delegate DOM events and triggers
    _delegateDOMEvents: function(events){
      events = events || this.events;
      if (_.isFunction(events)){ events = events.call(this); }
  
      var combinedEvents = {};
      var triggers = this.configureTriggers();
      _.extend(combinedEvents, events, triggers);
  
      Backbone.View.prototype.delegateEvents.call(this, combinedEvents);
    },
  
    // Overriding Backbone.View's undelegateEvents to handle unbinding
    // the `triggers`, `modelEvents`, and `collectionEvents` config
    undelegateEvents: function(){
      var args = Array.prototype.slice.call(arguments);
      Backbone.View.prototype.undelegateEvents.apply(this, args);
  
      Marionette.unbindEntityEvents(this, this.model, Marionette.getOption(this, "modelEvents"));
      Marionette.unbindEntityEvents(this, this.collection, Marionette.getOption(this, "collectionEvents"));
    },
  
    // Internal method, handles the `show` event.
    onShowCalled: function(){},
  
    // Default `close` implementation, for removing a view from the
    // DOM and unbinding it. Regions will call this method
    // for you. You can specify an `onClose` method in your view to
    // add custom code that is called after the view is closed.
    close: function(){
      if (this.isClosed) { return; }
  
      // allow the close to be stopped by returning `false`
      // from the `onBeforeClose` method
      var shouldClose = this.triggerMethod("before:close");
      if (shouldClose === false){
        return;
      }
  
      // mark as closed before doing the actual close, to
      // prevent infinite loops within "close" event handlers
      // that are trying to close other views
      this.isClosed = true;
      this.triggerMethod("close");
  
      this.remove();
    },
  
    // This method binds the elements specified in the "ui" hash inside the view's code with
    // the associated jQuery selectors.
    bindUIElements: function(){
      if (!this.ui) { return; }
  
  
      if (!this.uiBindings) {
        // We want to store the ui hash in uiBindings, since afterwards the values in the ui hash
        // will be overridden with jQuery selectors.
        this.uiBindings = _.result(this, "ui");
      }
  
      // refreshing the associated selectors since they should point to the newly rendered elements.
      this.ui = {};
      _.each(_.keys(this.uiBindings), function(key) {
        var selector = this.uiBindings[key];
        this.ui[key] = this.$(selector);
      }, this);
=======
  },

  // Handle a child item added to the collection
  addChildView: function(item, collection, options){
    this.closeEmptyView();
    var ItemView = this.getItemView(item);
    var index = this.collection.indexOf(item);
    this.addItemView(item, ItemView, index);
  },

  // Override from `Marionette.View` to guarantee the `onShow` method
  // of child views is called.
  onShowCalled: function(){
    this.children.each(function(child){
      Marionette.triggerMethod.call(child, "show");
    });
  },

  // Internal method to trigger the before render callbacks
  // and events
  triggerBeforeRender: function(){
    this.triggerMethod("before:render", this);
    this.triggerMethod("collection:before:render", this);
  },

  // Internal method to trigger the rendered callbacks and
  // events
  triggerRendered: function(){
    this.triggerMethod("render", this);
    this.triggerMethod("collection:rendered", this);
  },

  // Render the collection of items. Override this method to
  // provide your own implementation of a render function for
  // the collection view.
  render: function(){
    this.isClosed = false;
    this.triggerBeforeRender();
    this._renderChildren();
    this.triggerRendered();
    return this;
  },

  // Internal method. Separated so that CompositeView can have
  // more control over events being triggered, around the rendering
  // process
  _renderChildren: function(){
    this.closeEmptyView();
    this.closeChildren();

    if (this.collection && this.collection.length > 0) {
      this.showCollection();
    } else {
      this.showEmptyView();
>>>>>>> 5ccd91a0
    }
  },

  // Internal method to loop through each item in the
  // collection view and show it
  showCollection: function(){
    var that = this;
    var ItemView;
    this.collection.each(function(item, index){
      ItemView = that.getItemView(item);
      that.addItemView(item, ItemView, index);
    });
  },

  // Internal method to show an empty view in place of
  // a collection of item views, when the collection is
  // empty
  showEmptyView: function(){
    var EmptyView = Marionette.getOption(this, "emptyView");

    if (EmptyView && !this._showingEmptyView){
      this._showingEmptyView = true;
      var model = new Backbone.Model();
      this.addItemView(model, EmptyView, 0);
    }
<<<<<<< HEAD
  });
  
  // Collection View
  // ---------------
  
  // A view that iterates over a Backbone.Collection
  // and renders an individual ItemView for each model.
  Marionette.CollectionView = Marionette.View.extend({
    // used as the prefix for item view events
    // that are forwarded through the collectionview
    itemViewEventPrefix: "itemview",
  
    // constructor
    constructor: function(options){
      this._initChildViewStorage();
  
      var args = Array.prototype.slice.apply(arguments);
      Marionette.View.prototype.constructor.apply(this, args);
  
      this._initialEvents();
    },
  
    // Configured the initial events that the collection view
    // binds to. Override this method to prevent the initial
    // events, or to add your own initial events.
    _initialEvents: function(){
      if (this.collection){
        this.listenTo(this.collection, "add", this.addChildView, this);
        this.listenTo(this.collection, "remove", this.removeItemView, this);
        this.listenTo(this.collection, "reset", this.render, this);
      }
    },
  
    // Handle a child item added to the collection
    addChildView: function(item, collection, options){
      this.closeEmptyView();
      var ItemView = this.getItemView(item);
      var index = this.collection.indexOf(item);
      this.addItemView(item, ItemView, index);
    },
  
    // Override from `Marionette.View` to guarantee the `onShow` method
    // of child views is called.
    onShowCalled: function(){
      this.children.each(function(child){
        Marionette.triggerMethod.call(child, "show");
      });
    },
  
    // Internal method to trigger the before render callbacks
    // and events
    triggerBeforeRender: function(){
      this.triggerMethod("before:render", this);
      this.triggerMethod("collection:before:render", this);
    },
  
    // Internal method to trigger the rendered callbacks and
    // events
    triggerRendered: function(){
      this.triggerMethod("render", this);
      this.triggerMethod("collection:rendered", this);
    },
  
    // Render the collection of items. Override this method to
    // provide your own implementation of a render function for
    // the collection view.
    render: function(){
      this.isClosed = false;
      this.triggerBeforeRender();
      this._renderChildren();
      this.triggerRendered();
      return this;
    },
  
    // Internal method. Separated so that CompositeView can have
    // more control over events being triggered, around the rendering
    // process
    _renderChildren: function(){
      this.closeEmptyView();
      this.closeChildren();
  
      if (this.collection && this.collection.length > 0) {
        this.showCollection();
      } else {
        this.showEmptyView();
      }
    },
  
    // Internal method to loop through each item in the
    // collection view and show it
    showCollection: function(){
      var ItemView;
      this.collection.each(function(item, index){
        ItemView = this.getItemView(item);
        this.addItemView(item, ItemView, index);
      }, this);
    },
  
    // Internal method to show an empty view in place of
    // a collection of item views, when the collection is
    // empty
    showEmptyView: function(){
      var EmptyView = Marionette.getOption(this, "emptyView");
  
      if (EmptyView && !this._showingEmptyView){
        this._showingEmptyView = true;
        var model = new Backbone.Model();
        this.addItemView(model, EmptyView, 0);
      }
    },
  
    // Internal method to close an existing emptyView instance
    // if one exists. Called when a collection view has been
    // rendered empty, and then an item is added to the collection.
    closeEmptyView: function(){
      if (this._showingEmptyView){
        this.closeChildren();
        delete this._showingEmptyView;
      }
    },
  
    // Retrieve the itemView type, either from `this.options.itemView`
    // or from the `itemView` in the object definition. The "options"
    // takes precedence.
    getItemView: function(item){
      var itemView = Marionette.getOption(this, "itemView");
  
      if (!itemView){
        var err = new Error("An `itemView` must be specified");
        err.name = "NoItemViewError";
        throw err;
      }
  
      return itemView;
    },
  
    // Render the child item's view and add it to the
    // HTML for the collection view.
    addItemView: function(item, ItemView, index){
      // get the itemViewOptions if any were specified
      var itemViewOptions = Marionette.getOption(this, "itemViewOptions");
      if (_.isFunction(itemViewOptions)){
        itemViewOptions = itemViewOptions.call(this, item);
      }
  
      // build the view 
      var view = this.buildItemView(item, ItemView, itemViewOptions);
      
      // set up the child view event forwarding
      this.addChildViewEventForwarding(view);
  
      // this view is about to be added
      this.triggerMethod("before:item:added", view);
  
      // Store the child view itself so we can properly
      // remove and/or close it later
      this.children.add(view);
  
      // Render it and show it
      this.renderItemView(view, index);
  
      // call the "show" method if the collection view
      // has already been shown
      if (this._isShown){
        Marionette.triggerMethod.call(view, "show");
      }
  
      // this view was added
      this.triggerMethod("after:item:added", view);
    },
  
    // Set up the child view event forwarding. Uses an "itemview:"
    // prefix in front of all forwarded events.
    addChildViewEventForwarding: function(view){
      var prefix = Marionette.getOption(this, "itemViewEventPrefix");
  
      // Forward all child item view events through the parent,
      // prepending "itemview:" to the event name
      this.listenTo(view, "all", function(){
        var args = slice.call(arguments);
        args[0] = prefix + ":" + args[0];
        args.splice(1, 0, view);
  
        Marionette.triggerMethod.apply(this, args);
      }, this);
    },
  
    // render the item view
    renderItemView: function(view, index) {
      view.render();
      this.appendHtml(this, view, index);
    },
  
    // Build an `itemView` for every model in the collection.
    buildItemView: function(item, ItemViewType, itemViewOptions){
      var options = _.extend({model: item}, itemViewOptions);
      var view = new ItemViewType(options);
      return view;
    },
  
    // get the child view by item it holds, and remove it
    removeItemView: function(item){
      var view = this.children.findByModel(item);
      this.removeChildView(view);
      this.checkEmpty();
    },
  
    // Remove the child view and close it
    removeChildView: function(view){
  
      // shut down the child view properly,
      // including events that the collection has from it
      if (view){
        this.stopListening(view);
  
        if (view.close){
          view.close();
        }
  
        this.children.remove(view);
      }
  
      this.triggerMethod("item:removed", view);
    },
  
    // helper to show the empty view if the collection is empty
    checkEmpty: function() {
      // check if we're empty now, and if we are, show the
      // empty view
      if (!this.collection || this.collection.length === 0){
        this.showEmptyView();
      }
    },
  
    // Append the HTML to the collection's `el`.
    // Override this method to do something other
    // then `.append`.
    appendHtml: function(collectionView, itemView, index){
      collectionView.$el.append(itemView.el);
    },
  
    // Internal method to set up the `children` object for
    // storing all of the child views
    _initChildViewStorage: function(){
      this.children = new Backbone.ChildViewContainer();
    },
  
    // Handle cleanup and other closing needs for
    // the collection of views.
    close: function(){
      if (this.isClosed){ return; }
  
      this.triggerMethod("collection:before:close");
=======
  },

  // Internal method to close an existing emptyView instance
  // if one exists. Called when a collection view has been
  // rendered empty, and then an item is added to the collection.
  closeEmptyView: function(){
    if (this._showingEmptyView){
>>>>>>> 5ccd91a0
      this.closeChildren();
      delete this._showingEmptyView;
    }
<<<<<<< HEAD
  });
  
  
  // Composite View
  // --------------
  
  // Used for rendering a branch-leaf, hierarchical structure.
  // Extends directly from CollectionView and also renders an
  // an item view as `modelView`, for the top leaf
  Marionette.CompositeView = Marionette.CollectionView.extend({
    constructor: function(options){
      var args = Array.prototype.slice.apply(arguments);
      Marionette.CollectionView.apply(this, args);
  
      this.itemView = this.getItemView();
    },
  
    // Configured the initial events that the composite view
    // binds to. Override this method to prevent the initial
    // events, or to add your own initial events.
    _initialEvents: function(){
      if (this.collection){
        this.listenTo(this.collection, "add", this.addChildView, this);
        this.listenTo(this.collection, "remove", this.removeItemView, this);
        this.listenTo(this.collection, "reset", this._renderChildren, this);
      }
    },
  
    // Retrieve the `itemView` to be used when rendering each of
    // the items in the collection. The default is to return
    // `this.itemView` or Marionette.CompositeView if no `itemView`
    // has been defined
    getItemView: function(item){
      var itemView = Marionette.getOption(this, "itemView") || this.constructor;
  
      if (!itemView){
        var err = new Error("An `itemView` must be specified");
        err.name = "NoItemViewError";
        throw err;
      }
  
      return itemView;
    },
  
    // Serialize the collection for the view. 
    // You can override the `serializeData` method in your own view
    // definition, to provide custom serialization for your view's data.
    serializeData: function(){
      var data = {};
  
      if (this.model){
        data = this.model.toJSON();
      }
  
      return data;
    },
  
    // Renders the model once, and the collection once. Calling
    // this again will tell the model's view to re-render itself
    // but the collection will not re-render.
    render: function(){
      this.isClosed = false;
      this.resetItemViewContainer();
  
      this.triggerBeforeRender();
      var html = this.renderModel();
      this.$el.html(html);
      // the ui bindings is done here and not at the end of render since they 
      // will not be available until after the model is rendered, but should be
      // available before the collection is rendered.
      this.bindUIElements();
      this.triggerMethod("composite:model:rendered");
  
      this._renderChildren();
  
      this.triggerMethod("composite:rendered");
      this.triggerRendered();
      return this;
    },
  
    _renderChildren: function(){
      Marionette.CollectionView.prototype._renderChildren.call(this);
      this.triggerMethod("composite:collection:rendered");
    },
  
    // Render an individual model, if we have one, as
    // part of a composite view (branch / leaf). For example:
    // a treeview.
    renderModel: function(){
      var data = {};
      data = this.serializeData();
      data = this.mixinTemplateHelpers(data);
  
      var template = this.getTemplate();
      return Marionette.Renderer.render(template, data);
    },
  
    // Appends the `el` of itemView instances to the specified
    // `itemViewContainer` (a jQuery selector). Override this method to
    // provide custom logic of how the child item view instances have their
    // HTML appended to the composite view instance.
    appendHtml: function(cv, iv){
      var $container = this.getItemViewContainer(cv);
      $container.append(iv.el);
    },
  
    // Internal method to ensure an `$itemViewContainer` exists, for the
    // `appendHtml` method to use.
    getItemViewContainer: function(containerView){
      if ("$itemViewContainer" in containerView){
        return containerView.$itemViewContainer;
      }
  
      var container;
      if (containerView.itemViewContainer){
  
        var selector = _.result(containerView, "itemViewContainer");
        container = containerView.$(selector);
        if (container.length <= 0) {
          var err = new Error("The specified `itemViewContainer` was not found: " + containerView.itemViewContainer);
          err.name = "ItemViewContainerMissingError";
          throw err;
        }
  
      } else {
        container = containerView.$el;
      }
  
      containerView.$itemViewContainer = container;
      return container;
    },
  
    // Internal method to reset the `$itemViewContainer` on render
    resetItemViewContainer: function(){
      if (this.$itemViewContainer){
        delete this.$itemViewContainer;
=======
  },

  // Retrieve the itemView type, either from `this.options.itemView`
  // or from the `itemView` in the object definition. The "options"
  // takes precedence.
  getItemView: function(item){
    var itemView = Marionette.getOption(this, "itemView");

    if (!itemView){
      var err = new Error("An `itemView` must be specified");
      err.name = "NoItemViewError";
      throw err;
    }

    return itemView;
  },

  // Render the child item's view and add it to the
  // HTML for the collection view.
  addItemView: function(item, ItemView, index){
    var that = this;

    // get the itemViewOptions if any were specified
    var itemViewOptions = Marionette.getOption(this, "itemViewOptions");
    if (_.isFunction(itemViewOptions)){
      itemViewOptions = itemViewOptions.call(this, item);
    }

    // build the view 
    var view = this.buildItemView(item, ItemView, itemViewOptions);
    
    // set up the child view event forwarding
    this.addChildViewEventForwarding(view);

    // this view is about to be added
    this.triggerMethod("before:item:added", view);

    // Store the child view itself so we can properly
    // remove and/or close it later
    this.children.add(view);

    // Render it and show it
    this.renderItemView(view, index);

    // call the "show" method if the collection view
    // has already been shown
    if (this._isShown){
      Marionette.triggerMethod.call(view, "show");
    }

    // this view was added
    this.triggerMethod("after:item:added", view);
  },

  // Set up the child view event forwarding. Uses an "itemview:"
  // prefix in front of all forwarded events.
  addChildViewEventForwarding: function(view){
    var prefix = Marionette.getOption(this, "itemViewEventPrefix");

    // Forward all child item view events through the parent,
    // prepending "itemview:" to the event name
    this.listenTo(view, "all", function(){
      var args = slice.call(arguments);
      args[0] = prefix + ":" + args[0];
      args.splice(1, 0, view);

      Marionette.triggerMethod.apply(this, args);
    }, this);
  },

  // render the item view
  renderItemView: function(view, index) {
    view.render();
    this.appendHtml(this, view, index);
  },

  // Build an `itemView` for every model in the collection.
  buildItemView: function(item, ItemViewType, itemViewOptions){
    var options = _.extend({model: item}, itemViewOptions);
    var view = new ItemViewType(options);
    return view;
  },

  // get the child view by item it holds, and remove it
  removeItemView: function(item){
    var view = this.children.findByModel(item);
    this.removeChildView(view);
    this.checkEmpty();
  },

  // Remove the child view and close it
  removeChildView: function(view){

    // shut down the child view properly,
    // including events that the collection has from it
    if (view){
      this.stopListening(view);

      if (view.close){
        view.close();
>>>>>>> 5ccd91a0
      }

      this.children.remove(view);
    }

    this.triggerMethod("item:removed", view);
  },

  // helper to show the empty view if the collection is empty
  checkEmpty: function() {
    // check if we're empty now, and if we are, show the
    // empty view
    if (!this.collection || this.collection.length === 0){
      this.showEmptyView();
    }
  },

  // Append the HTML to the collection's `el`.
  // Override this method to do something other
  // then `.append`.
  appendHtml: function(collectionView, itemView, index){
    collectionView.$el.append(itemView.el);
  },

  // Internal method to set up the `children` object for
  // storing all of the child views
  _initChildViewStorage: function(){
    this.children = new Backbone.ChildViewContainer();
  },

  // Handle cleanup and other closing needs for
  // the collection of views.
  close: function(){
    if (this.isClosed){ return; }

    this.triggerMethod("collection:before:close");
    this.closeChildren();
    this.triggerMethod("collection:closed");

    var args = Array.prototype.slice.apply(arguments);
    Marionette.View.prototype.close.apply(this, args);
  },

  // Close the child views that this collection view
  // is holding on to, if any
  closeChildren: function(){
    this.children.each(function(child){
      this.removeChildView(child);
    }, this);
    this.checkEmpty();
  }
});


// Composite View
// --------------

// Used for rendering a branch-leaf, hierarchical structure.
// Extends directly from CollectionView and also renders an
// an item view as `modelView`, for the top leaf
Marionette.CompositeView = Marionette.CollectionView.extend({
  constructor: function(options){
    var args = Array.prototype.slice.apply(arguments);
    Marionette.CollectionView.apply(this, args);

    this.itemView = this.getItemView();
  },

  // Configured the initial events that the composite view
  // binds to. Override this method to prevent the initial
  // events, or to add your own initial events.
  _initialEvents: function(){
    if (this.collection){
      this.listenTo(this.collection, "add", this.addChildView, this);
      this.listenTo(this.collection, "remove", this.removeItemView, this);
      this.listenTo(this.collection, "reset", this._renderChildren, this);
    }
  },

  // Retrieve the `itemView` to be used when rendering each of
  // the items in the collection. The default is to return
  // `this.itemView` or Marionette.CompositeView if no `itemView`
  // has been defined
  getItemView: function(item){
    var itemView = Marionette.getOption(this, "itemView") || this.constructor;

    if (!itemView){
      var err = new Error("An `itemView` must be specified");
      err.name = "NoItemViewError";
      throw err;
    }

    return itemView;
  },

  // Serialize the collection for the view. 
  // You can override the `serializeData` method in your own view
  // definition, to provide custom serialization for your view's data.
  serializeData: function(){
    var data = {};

    if (this.model){
      data = this.model.toJSON();
    }

    return data;
  },

  // Renders the model once, and the collection once. Calling
  // this again will tell the model's view to re-render itself
  // but the collection will not re-render.
  render: function(){
    this.isClosed = false;
    this.resetItemViewContainer();

    this.triggerBeforeRender();
    var html = this.renderModel();
    this.$el.html(html);
    // the ui bindings is done here and not at the end of render since they 
    // will not be available until after the model is rendered, but should be
    // available before the collection is rendered.
    this.bindUIElements();
    this.triggerMethod("composite:model:rendered");

    this._renderChildren();

    this.triggerMethod("composite:rendered");
    this.triggerRendered();
    return this;
  },

  _renderChildren: function(){
    Marionette.CollectionView.prototype._renderChildren.call(this);
    this.triggerMethod("composite:collection:rendered");
  },

  // Render the collection for the composite view
  renderCollection: function(){
    var args = Array.prototype.slice.apply(arguments);
    Marionette.CollectionView.prototype.render.apply(this, args);

  },

  // Render an individual model, if we have one, as
  // part of a composite view (branch / leaf). For example:
  // a treeview.
  renderModel: function(){
    var data = {};
    data = this.serializeData();
    data = this.mixinTemplateHelpers(data);

    var template = this.getTemplate();
    return Marionette.Renderer.render(template, data);
  },

  // Appends the `el` of itemView instances to the specified
  // `itemViewContainer` (a jQuery selector). Override this method to
  // provide custom logic of how the child item view instances have their
  // HTML appended to the composite view instance.
  appendHtml: function(cv, iv){
    var $container = this.getItemViewContainer(cv);
    $container.append(iv.el);
  },

  // Internal method to ensure an `$itemViewContainer` exists, for the
  // `appendHtml` method to use.
  getItemViewContainer: function(containerView){
    if ("$itemViewContainer" in containerView){
      return containerView.$itemViewContainer;
    }

    var container;
    if (containerView.itemViewContainer){

      var selector = _.result(containerView, "itemViewContainer");
      container = containerView.$(selector);
      if (container.length <= 0) {
        var err = new Error("The specified `itemViewContainer` was not found: " + containerView.itemViewContainer);
        err.name = "ItemViewContainerMissingError";
        throw err;
      }

    } else {
      container = containerView.$el;
    }

    containerView.$itemViewContainer = container;
    return container;
  },

  // Internal method to reset the `$itemViewContainer` on render
  resetItemViewContainer: function(){
    if (this.$itemViewContainer){
      delete this.$itemViewContainer;
    }
  }
});


// Layout
// ------

// Used for managing application layouts, nested layouts and
// multiple regions within an application or sub-application.
//
// A specialized view type that renders an area of HTML and then
// attaches `Region` instances to the specified `regions`.
// Used for composite view management and sub-application areas.
Marionette.Layout = Marionette.ItemView.extend({
  regionType: Marionette.Region,
  
  // Ensure the regions are avialable when the `initialize` method
  // is called.
  constructor: function () {
    this._firstRender = true;
    this.initializeRegions();

    var args = Array.prototype.slice.apply(arguments);
    Marionette.ItemView.apply(this, args);
  },

  // Layout's render will use the existing region objects the
  // first time it is called. Subsequent calls will close the
  // views that the regions are showing and then reset the `el`
  // for the regions to the newly rendered DOM elements.
  render: function(){

    if (this._firstRender){
      // if this is the first render, don't do anything to
      // reset the regions
      this._firstRender = false;
    } else {
      // If this is not the first render call, then we need to 
      // re-initializing the `el` for each region
      this.closeRegions();
<<<<<<< HEAD
      this.destroyRegions();
  
      var args = Array.prototype.slice.apply(arguments);
      Marionette.ItemView.prototype.close.apply(this, args);
    },
  
    // Initialize the regions that have been defined in a
    // `regions` attribute on this layout. The key of the
    // hash becomes an attribute on the layout object directly.
    // For example: `regions: { menu: ".menu-container" }`
    // will product a `layout.menu` object which is a region
    // that controls the `.menu-container` DOM element.
    initializeRegions: function () {
      if (!this.regionManagers){
        this.regionManagers = {};
      }
  
      var regions = this.regions || {};
      _.each(regions, function (region, name) {
        var regionManager = Marionette.Region.buildRegion(region, this.regionType);
  
        regionManager.getEl = _.bind(function(selector) {
          return this.$(selector);
        }, this);
  
        this.regionManagers[name] = regionManager;
        this[name] = regionManager;
      }, this);
  
    },
  
    // Re-initialize all of the regions by updating the `el` that
    // they point to
    reInitializeRegions: function(){
      if (this.regionManagers && _.size(this.regionManagers)===0){
        this.initializeRegions();
      } else {
        _.each(this.regionManagers, function(region){
          region.reset();
        });
      }
    },
  
    // Close all of the regions that have been opened by
    // this layout. This method is called when the layout
    // itself is closed.
    closeRegions: function () {
      _.each(this.regionManagers, function (manager, name) {
        manager.close();
      });
    },
  
    // Destroys all of the regions by removing references
    // from the Layout
    destroyRegions: function(){
      _.each(this.regionManagers, function (manager, name) {
        delete this[name];
      }, this);
=======
      this.reInitializeRegions();
    }

    var args = Array.prototype.slice.apply(arguments);
    var result = Marionette.ItemView.prototype.render.apply(this, args);

    return result;
  },

  // Handle closing regions, and then close the view itself.
  close: function () {
    if (this.isClosed){ return; }

    this.closeRegions();
    this.destroyRegions();

    var args = Array.prototype.slice.apply(arguments);
    Marionette.ItemView.prototype.close.apply(this, args);
  },

  // Initialize the regions that have been defined in a
  // `regions` attribute on this layout. The key of the
  // hash becomes an attribute on the layout object directly.
  // For example: `regions: { menu: ".menu-container" }`
  // will product a `layout.menu` object which is a region
  // that controls the `.menu-container` DOM element.
  initializeRegions: function () {
    if (!this.regionManagers){
>>>>>>> 5ccd91a0
      this.regionManagers = {};
    }

    var that = this;
    var regions = this.regions || {};
    _.each(regions, function (region, name) {

      var regionManager = Marionette.Region.buildRegion(region, that.regionType);
      regionManager.getEl = function(selector){
        return that.$(selector);
      };

      that.regionManagers[name] = regionManager;
      that[name] = regionManager;
    });

  },

  // Re-initialize all of the regions by updating the `el` that
  // they point to
  reInitializeRegions: function(){
    if (this.regionManagers && _.size(this.regionManagers)===0){
      this.initializeRegions();
    } else {
      _.each(this.regionManagers, function(region){
        region.reset();
      });
    }
  },

  // Close all of the regions that have been opened by
  // this layout. This method is called when the layout
  // itself is closed.
  closeRegions: function () {
    var that = this;
    _.each(this.regionManagers, function (manager, name) {
      manager.close();
    });
  },

  // Destroys all of the regions by removing references
  // from the Layout
  destroyRegions: function(){
    var that = this;
    _.each(this.regionManagers, function (manager, name) {
      delete that[name];
    });
    this.regionManagers = {};
  }
});



// AppRouter
// ---------

// Reduce the boilerplate code of handling route events
// and then calling a single method on another object.
// Have your routers configured to call the method on
// your object, directly.
//
// Configure an AppRouter with `appRoutes`.
//
// App routers can only take one `controller` object. 
// It is recommended that you divide your controller
// objects in to smaller peices of related functionality
// and have multiple routers / controllers, instead of
// just one giant router and controller.
//
// You can also add standard routes to an AppRouter.

Marionette.AppRouter = Backbone.Router.extend({

  constructor: function(options){
    var args = Array.prototype.slice.apply(arguments);
    Backbone.Router.prototype.constructor.apply(this, args);

    this.options = options;

    if (this.appRoutes){
      var controller = Marionette.getOption(this, "controller");
      this.processAppRoutes(controller, this.appRoutes);
    }
  },

  // Internal method to process the `appRoutes` for the
  // router, and turn them in to routes that trigger the
  // specified method on the specified `controller`.
  processAppRoutes: function(controller, appRoutes){
    var method, methodName;
    var route, routesLength, i;
    var routes = [];
    var router = this;

    for(route in appRoutes){
      if (appRoutes.hasOwnProperty(route)){
        routes.unshift([route, appRoutes[route]]);
      }
    }

    routesLength = routes.length;
    for (i = 0; i < routesLength; i++){
      route = routes[i][0];
      methodName = routes[i][1];
      method = controller[methodName];

      if (!method){
        var msg = "Method '" + methodName + "' was not found on the controller";
        var err = new Error(msg);
        err.name = "NoMethodError";
        throw err;
      }

      method = _.bind(method, controller);
      router.route(route, methodName, method);
    }
  }
});


// Application
// -----------

// Contain and manage the composite application as a whole.
// Stores and starts up `Region` objects, includes an
// event aggregator as `app.vent`
Marionette.Application = function(options){
  this.initCallbacks = new Marionette.Callbacks();
  this.vent = new Backbone.Wreqr.EventAggregator();
  this.commands = new Backbone.Wreqr.Commands();
  this.reqres = new Backbone.Wreqr.RequestResponse();
  this.submodules = {};

  _.extend(this, options);

  this.triggerMethod = Marionette.triggerMethod;
};

_.extend(Marionette.Application.prototype, Backbone.Events, {
  // Command execution, facilitated by Backbone.Wreqr.Commands
  execute: function(){
    var args = Array.prototype.slice.apply(arguments);
    this.commands.execute.apply(this.commands, args);
  },

  // Request/response, facilitated by Backbone.Wreqr.RequestResponse
  request: function(){
    var args = Array.prototype.slice.apply(arguments);
    return this.reqres.request.apply(this.reqres, args);
  },

  // Add an initializer that is either run at when the `start`
  // method is called, or run immediately if added after `start`
  // has already been called.
  addInitializer: function(initializer){
    this.initCallbacks.add(initializer);
  },

  // kick off all of the application's processes.
  // initializes all of the regions that have been added
  // to the app, and runs all of the initializer functions
  start: function(options){
    this.triggerMethod("initialize:before", options);
    this.initCallbacks.run(options, this);
    this.triggerMethod("initialize:after", options);

    this.triggerMethod("start", options);
  },

  // Add regions to your app. 
  // Accepts a hash of named strings or Region objects
  // addRegions({something: "#someRegion"})
  // addRegions{{something: Region.extend({el: "#someRegion"}) });
  addRegions: function(regions){
    var that = this;
    _.each(regions, function (region, name) {
      var regionManager = Marionette.Region.buildRegion(region, Marionette.Region);
      that[name] = regionManager;
    });
  },

  // Removes a region from your app.
  // Accepts the regions name
  // removeRegion('myRegion')
  removeRegion: function(region) {
    this[region].close();
    delete this[region];
  },

  // Create a module, attached to the application
  module: function(moduleNames, moduleDefinition){
    // slice the args, and add this application object as the
    // first argument of the array
    var args = slice.call(arguments);
    args.unshift(this);

    // see the Marionette.Module object for more information
    return Marionette.Module.create.apply(Marionette.Module, args);
  }
});

// Copy the `extend` function used by Backbone's classes
Marionette.Application.extend = Marionette.extend;

// Module
// ------

// A simple module system, used to create privacy and encapsulation in
// Marionette applications
Marionette.Module = function(moduleName, app){
  this.moduleName = moduleName;

  // store sub-modules
  this.submodules = {};

  this._setupInitializersAndFinalizers();

  // store the configuration for this module
  this.app = app;
  this.startWithParent = true;

  this.triggerMethod = Marionette.triggerMethod;
};

// Extend the Module prototype with events / listenTo, so that the module
// can be used as an event aggregator or pub/sub.
_.extend(Marionette.Module.prototype, Backbone.Events, {

  // Initializer for a specific module. Initializers are run when the
  // module's `start` method is called.
  addInitializer: function(callback){
    this._initializerCallbacks.add(callback);
  },

  // Finalizers are run when a module is stopped. They are used to teardown
  // and finalize any variables, references, events and other code that the
  // module had set up.
  addFinalizer: function(callback){
    this._finalizerCallbacks.add(callback);
  },

  // Start the module, and run all of it's initializers
  start: function(options){
    // Prevent re-starting a module that is already started
    if (this._isInitialized){ return; }

    // start the sub-modules (depth-first hierarchy)
    _.each(this.submodules, function(mod){
      // check to see if we should start the sub-module with this parent
      var startWithParent = true;
      startWithParent = mod.startWithParent;

      // start the sub-module
      if (startWithParent){
        mod.start(options);
      }
    });

    // run the callbacks to "start" the current module
    this.triggerMethod("before:start", options);

    this._initializerCallbacks.run(options, this);
    this._isInitialized = true;

    this.triggerMethod("start", options);
  },

  // Stop this module by running its finalizers and then stop all of
  // the sub-modules for this module
  stop: function(){
    // if we are not initialized, don't bother finalizing
    if (!this._isInitialized){ return; }
    this._isInitialized = false;

    Marionette.triggerMethod.call(this, "before:stop");

    // stop the sub-modules; depth-first, to make sure the
    // sub-modules are stopped / finalized before parents
    _.each(this.submodules, function(mod){ mod.stop(); });

    // run the finalizers
    this._finalizerCallbacks.run(undefined,this);

    // reset the initializers and finalizers
    this._initializerCallbacks.reset();
    this._finalizerCallbacks.reset();

    Marionette.triggerMethod.call(this, "stop");
  },

  // Configure the module with a definition function and any custom args
  // that are to be passed in to the definition function
  addDefinition: function(moduleDefinition, customArgs){
    this._runModuleDefinition(moduleDefinition, customArgs);
  },

  // Internal method: run the module definition function with the correct
  // arguments
  _runModuleDefinition: function(definition, customArgs){
    if (!definition){ return; }

    // build the correct list of arguments for the module definition
    var args = _.flatten([
      this,
      this.app,
      Backbone,
      Marionette,
      $, _,
      customArgs
    ]);

    definition.apply(this, args);
  },

  // Internal method: set up new copies of initializers and finalizers.
  // Calling this method will wipe out all existing initializers and
  // finalizers.
  _setupInitializersAndFinalizers: function(){
    this._initializerCallbacks = new Marionette.Callbacks();
    this._finalizerCallbacks = new Marionette.Callbacks();
  }
});

// Type methods to create modules
_.extend(Marionette.Module, {

  // Create a module, hanging off the app parameter as the parent object.
  create: function(app, moduleNames, moduleDefinition){
    var that = this;
    var module = app;

    // get the custom args passed in after the module definition and
    // get rid of the module name and definition function
    var customArgs = slice.apply(arguments);
    customArgs.splice(0, 3);

    // split the module names and get the length
    moduleNames = moduleNames.split(".");
    var length = moduleNames.length;

    // store the module definition for the last module in the chain
    var moduleDefinitions = [];
    moduleDefinitions[length-1] = moduleDefinition;

    // Loop through all the parts of the module definition
    _.each(moduleNames, function(moduleName, i){
      var parentModule = module;
      module = that._getModule(parentModule, moduleName, app);
      that._addModuleDefinition(parentModule, module, moduleDefinitions[i], customArgs);
    });

    // Return the last module in the definition chain
    return module;
  },

  _getModule: function(parentModule, moduleName, app, def, args){
    // Get an existing module of this name if we have one
    var module = parentModule[moduleName];

    if (!module){
      // Create a new module if we don't have one
      module = new Marionette.Module(moduleName, app);
      parentModule[moduleName] = module;
      // store the module on the parent
      parentModule.submodules[moduleName] = module;
    }
<<<<<<< HEAD
  });
  
  
  // Application
  // -----------
  
  // Contain and manage the composite application as a whole.
  // Stores and starts up `Region` objects, includes an
  // event aggregator as `app.vent`
  Marionette.Application = function(options){
    this.initCallbacks = new Marionette.Callbacks();
    this.vent = new Backbone.Wreqr.EventAggregator();
    this.commands = new Backbone.Wreqr.Commands();
    this.reqres = new Backbone.Wreqr.RequestResponse();
    this.submodules = {};
  
    _.extend(this, options);
  
    this.triggerMethod = Marionette.triggerMethod;
  };
  
  _.extend(Marionette.Application.prototype, Backbone.Events, {
    // Command execution, facilitated by Backbone.Wreqr.Commands
    execute: function(){
      var args = Array.prototype.slice.apply(arguments);
      this.commands.execute.apply(this.commands, args);
    },
  
    // Request/response, facilitated by Backbone.Wreqr.RequestResponse
    request: function(){
      var args = Array.prototype.slice.apply(arguments);
      return this.reqres.request.apply(this.reqres, args);
    },
  
    // Add an initializer that is either run at when the `start`
    // method is called, or run immediately if added after `start`
    // has already been called.
    addInitializer: function(initializer){
      this.initCallbacks.add(initializer);
    },
  
    // kick off all of the application's processes.
    // initializes all of the regions that have been added
    // to the app, and runs all of the initializer functions
    start: function(options){
      this.triggerMethod("initialize:before", options);
      this.initCallbacks.run(options, this);
      this.triggerMethod("initialize:after", options);
  
      this.triggerMethod("start", options);
    },
  
    // Add regions to your app. 
    // Accepts a hash of named strings or Region objects
    // addRegions({something: "#someRegion"})
    // addRegions{{something: Region.extend({el: "#someRegion"}) });
    addRegions: function(regions){
      _.each(regions, function (region, name) {
        var regionManager = Marionette.Region.buildRegion(region, Marionette.Region);
        this[name] = regionManager;
      }, this);
    },
  
    // Removes a region from your app.
    // Accepts the regions name
    // removeRegion('myRegion')
    removeRegion: function(region) {
      this[region].close();
      delete this[region];
    },
  
    // Create a module, attached to the application
    module: function(moduleNames, moduleDefinition){
      // slice the args, and add this application object as the
      // first argument of the array
      var args = slice.call(arguments);
      args.unshift(this);
  
      // see the Marionette.Module object for more information
      return Marionette.Module.create.apply(Marionette.Module, args);
=======

    return module;
  },

  _addModuleDefinition: function(parentModule, module, def, args){
    var fn; 
    var startWithParent;

    if (_.isFunction(def)){
      // if a function is supplied for the module definition
      fn = def;
      startWithParent = true;

    } else if (_.isObject(def)){
      // if an object is supplied
      fn = def.define;
      startWithParent = def.startWithParent;
      
    } else {
      // if nothing is supplied
      startWithParent = true;
>>>>>>> 5ccd91a0
    }

    // add module definition if needed
    if (fn){
      module.addDefinition(fn, args);
    }
<<<<<<< HEAD
  });
  
  // Type methods to create modules
  _.extend(Marionette.Module, {
  
    // Create a module, hanging off the app parameter as the parent object.
    create: function(app, moduleNames, moduleDefinition){
      var module = app;
  
      // get the custom args passed in after the module definition and
      // get rid of the module name and definition function
      var customArgs = slice.apply(arguments);
      customArgs.splice(0, 3);
  
      // split the module names and get the length
      moduleNames = moduleNames.split(".");
      var length = moduleNames.length;
  
      // store the module definition for the last module in the chain
      var moduleDefinitions = [];
      moduleDefinitions[length-1] = moduleDefinition;
  
      // Loop through all the parts of the module definition
      _.each(moduleNames, function(moduleName, i){
        var parentModule = module;
        module = this._getModule(parentModule, moduleName, app);
        this._addModuleDefinition(parentModule, module, moduleDefinitions[i], customArgs);
      }, this);
  
      // Return the last module in the definition chain
      return module;
    },
  
    _getModule: function(parentModule, moduleName, app, def, args){
      // Get an existing module of this name if we have one
      var module = parentModule[moduleName];
  
      if (!module){
        // Create a new module if we don't have one
        module = new Marionette.Module(moduleName, app);
        parentModule[moduleName] = module;
        // store the module on the parent
        parentModule.submodules[moduleName] = module;
      }
  
      return module;
    },
  
    _addModuleDefinition: function(parentModule, module, def, args){
      var fn; 
      var startWithParent;
  
      if (_.isFunction(def)){
        // if a function is supplied for the module definition
        fn = def;
        startWithParent = true;
  
      } else if (_.isObject(def)){
        // if an object is supplied
        fn = def.define;
        startWithParent = def.startWithParent;
        
      } else {
        // if nothing is supplied
        startWithParent = true;
      }
  
      // add module definition if needed
      if (fn){
        module.addDefinition(fn, args);
      }
  
      // `and` the two together, ensuring a single `false` will prevent it
      // from starting with the parent
      var tmp = module.startWithParent;
      module.startWithParent = module.startWithParent && startWithParent;
  
      // setup auto-start if needed
      if (module.startWithParent && !module.startWithParentIsConfigured){
  
        // only configure this once
        module.startWithParentIsConfigured = true;
  
        // add the module initializer config
        parentModule.addInitializer(function(options){
          if (module.startWithParent){
            module.start(options);
          }
        });
  
      }
  
=======

    // `and` the two together, ensuring a single `false` will prevent it
    // from starting with the parent
    var tmp = module.startWithParent;
    module.startWithParent = module.startWithParent && startWithParent;

    // setup auto-start if needed
    if (module.startWithParent && !module.startWithParentIsConfigured){

      // only configure this once
      module.startWithParentIsConfigured = true;

      // add the module initializer config
      parentModule.addInitializer(function(options){
        if (module.startWithParent){
          module.start(options);
        }
      });

>>>>>>> 5ccd91a0
    }

  }
});



  return Marionette;
})(Backbone, _, $ || window.jQuery || window.Zepto || window.ender);

  return Backbone.Marionette; 

}));<|MERGE_RESOLUTION|>--- conflicted
+++ resolved
@@ -298,13 +298,13 @@
   // Resets the list of callbacks to be run, allowing the same list
   // to be run multiple times - whenever the `run` method is called.
   reset: function(){
-    var that = this;
     var callbacks = this._callbacks;
     this._deferred = $.Deferred();
     this._callbacks = [];
+    
     _.each(callbacks, function(cb){
-      that.add(cb.cb, cb.ctx);
-    });
+      this.add(cb.cb, cb.ctx);
+    }, this);
   }
 });
 
@@ -417,50 +417,6 @@
       RegionType = regionConfig.regionType;
     }
     
-<<<<<<< HEAD
-  // Callbacks
-  // ---------
-  
-  // A simple way of managing a collection of callbacks
-  // and executing them at a later point in time, using jQuery's
-  // `Deferred` object.
-  Marionette.Callbacks = function(){
-    this._deferred = $.Deferred();
-    this._callbacks = [];
-  };
-  
-  _.extend(Marionette.Callbacks.prototype, {
-  
-    // Add a callback to be executed. Callbacks added here are
-    // guaranteed to execute, even if they are added after the 
-    // `run` method is called.
-    add: function(callback, contextOverride){
-      this._callbacks.push({cb: callback, ctx: contextOverride});
-  
-      this._deferred.done(function(context, options){
-        if (contextOverride){ context = contextOverride; }
-        callback.call(context, options);
-      });
-    },
-  
-    // Run all registered callbacks with the context specified. 
-    // Additional callbacks can be added after this has been run 
-    // and they will still be executed.
-    run: function(options, context){
-      this._deferred.resolve(context, options);
-    },
-  
-    // Resets the list of callbacks to be run, allowing the same list
-    // to be run multiple times - whenever the `run` method is called.
-    reset: function(){
-      var callbacks = this._callbacks;
-      this._deferred = $.Deferred();
-      this._callbacks = [];
-      
-      _.each(callbacks, function(cb){
-        this.add(cb.cb, cb.ctx);
-      }, this);
-=======
     // build the region instance
 
     var regionManager = new RegionType({
@@ -499,7 +455,6 @@
   ensureEl: function(){
     if (!this.$el || this.$el.length === 0){
       this.$el = this.getEl(this.el);
->>>>>>> 5ccd91a0
     }
   },
 
@@ -571,7 +526,6 @@
   // retrieves the cached version, or loads it
   // from the DOM.
   get: function(templateId){
-    var that = this;
     var cachedTemplate = this.templateCaches[templateId];
 
     if (!cachedTemplate){
@@ -611,8 +565,6 @@
 
   // Internal method to load the template
   load: function(){
-    var that = this;
-
     // Guard clause to prevent loading this template more than once
     if (this.compiledTemplate){
       return this.compiledTemplate;
@@ -720,7 +672,6 @@
   configureTriggers: function(){
     if (!this.triggers) { return; }
 
-    var that = this;
     var triggerEvents = {};
 
     // Allow `triggers` to be configured as a function
@@ -745,10 +696,10 @@
         };
 
         // trigger the event
-        that.triggerMethod(value, args);
+        this.triggerMethod(value, args);
       };
 
-    });
+    }, this);
 
     return triggerEvents;
   },
@@ -814,122 +765,19 @@
   bindUIElements: function(){
     if (!this.ui) { return; }
 
-    var that = this;
 
     if (!this.uiBindings) {
       // We want to store the ui hash in uiBindings, since afterwards the values in the ui hash
       // will be overridden with jQuery selectors.
       this.uiBindings = _.result(this, "ui");
     }
-<<<<<<< HEAD
-  });
-  
-  // Copy the `extend` function used by Backbone's classes
-  Marionette.Region.extend = Marionette.extend;
-  
-  
-  // Template Cache
-  // --------------
-  
-  // Manage templates stored in `<script>` blocks,
-  // caching them for faster access.
-  Marionette.TemplateCache = function(templateId){
-    this.templateId = templateId;
-  };
-  
-  // TemplateCache object-level methods. Manage the template
-  // caches from these method calls instead of creating 
-  // your own TemplateCache instances
-  _.extend(Marionette.TemplateCache, {
-    templateCaches: {},
-  
-    // Get the specified template by id. Either
-    // retrieves the cached version, or loads it
-    // from the DOM.
-    get: function(templateId){
-      var cachedTemplate = this.templateCaches[templateId];
-  
-      if (!cachedTemplate){
-        cachedTemplate = new Marionette.TemplateCache(templateId);
-        this.templateCaches[templateId] = cachedTemplate;
-      }
-  
-      return cachedTemplate.load();
-    },
-  
-    // Clear templates from the cache. If no arguments
-    // are specified, clears all templates:
-    // `clear()`
-    //
-    // If arguments are specified, clears each of the 
-    // specified templates from the cache:
-    // `clear("#t1", "#t2", "...")`
-    clear: function(){
-      var i;
-      var args = Array.prototype.slice.apply(arguments);
-      var length = args.length;
-  
-      if (length > 0){
-        for(i=0; i<length; i++){
-          delete this.templateCaches[args[i]];
-        }
-      } else {
-        this.templateCaches = {};
-      }
-    }
-  });
-  
-  // TemplateCache instance methods, allowing each
-  // template cache object to manage it's own state
-  // and know whether or not it has been loaded
-  _.extend(Marionette.TemplateCache.prototype, {
-  
-    // Internal method to load the template
-    load: function(){
-      // Guard clause to prevent loading this template more than once
-      if (this.compiledTemplate){
-        return this.compiledTemplate;
-      }
-  
-      // Load the template and compile it
-      var template = this.loadTemplate(this.templateId);
-      this.compiledTemplate = this.compileTemplate(template);
-  
-      return this.compiledTemplate;
-    },
-  
-    // Load a template from the DOM, by default. Override
-    // this method to provide your own template retrieval
-    // For asynchronous loading with AMD/RequireJS, consider
-    // using a template-loader plugin as described here: 
-    // https://github.com/marionettejs/backbone.marionette/wiki/Using-marionette-with-requirejs
-    loadTemplate: function(templateId){
-      var template = $(templateId).html();
-  
-      if (!template || template.length === 0){
-        var msg = "Could not find template: '" + templateId + "'";
-        var err = new Error(msg);
-        err.name = "NoTemplateError";
-        throw err;
-      }
-  
-      return template;
-    },
-  
-    // Pre-compile the template before caching it. Override
-    // this method if you do not need to pre-compile a template
-    // (JST / RequireJS for example) or if you want to change
-    // the template engine used (Handebars, etc).
-    compileTemplate: function(rawTemplate){
-      return _.template(rawTemplate);
-=======
 
     // refreshing the associated selectors since they should point to the newly rendered elements.
     this.ui = {};
     _.each(_.keys(this.uiBindings), function(key) {
-      var selector = that.uiBindings[key];
-      that.ui[key] = that.$(selector);
-    });
+      var selector = this.uiBindings[key];
+      this.ui[key] = this.$(selector);
+    }, this);
   }
 });
 
@@ -959,7 +807,6 @@
     }
     else if (this.collection) {
       data = { items: this.collection.toJSON() };
->>>>>>> 5ccd91a0
     }
 
     return data;
@@ -1033,165 +880,6 @@
       this.listenTo(this.collection, "remove", this.removeItemView, this);
       this.listenTo(this.collection, "reset", this.render, this);
     }
-<<<<<<< HEAD
-  };
-  
-  
-  
-  // Marionette.View
-  // ---------------
-  
-  // The core view type that other Marionette views extend from.
-  Marionette.View = Backbone.View.extend({
-  
-    constructor: function(){
-      _.bindAll(this, "render");
-  
-      var args = Array.prototype.slice.apply(arguments);
-      Backbone.View.prototype.constructor.apply(this, args);
-  
-      Marionette.MonitorDOMRefresh(this);
-      this.listenTo(this, "show", this.onShowCalled, this);
-    },
-  
-    // import the "triggerMethod" to trigger events with corresponding
-    // methods if the method exists 
-    triggerMethod: Marionette.triggerMethod,
-  
-    // Get the template for this view
-    // instance. You can set a `template` attribute in the view
-    // definition or pass a `template: "whatever"` parameter in
-    // to the constructor options.
-    getTemplate: function(){
-      return Marionette.getOption(this, "template");
-    },
-  
-    // Mix in template helper methods. Looks for a
-    // `templateHelpers` attribute, which can either be an
-    // object literal, or a function that returns an object
-    // literal. All methods and attributes from this object
-    // are copies to the object passed in.
-    mixinTemplateHelpers: function(target){
-      target = target || {};
-      var templateHelpers = this.templateHelpers;
-      if (_.isFunction(templateHelpers)){
-        templateHelpers = templateHelpers.call(this);
-      }
-      return _.extend(target, templateHelpers);
-    },
-  
-    // Configure `triggers` to forward DOM events to view
-    // events. `triggers: {"click .foo": "do:foo"}`
-    configureTriggers: function(){
-      if (!this.triggers) { return; }
-  
-      var triggerEvents = {};
-  
-      // Allow `triggers` to be configured as a function
-      var triggers = _.result(this, "triggers");
-  
-      // Configure the triggers, prevent default
-      // action and stop propagation of DOM events
-      _.each(triggers, function(value, key){
-  
-        // build the event handler function for the DOM event
-        triggerEvents[key] = function(e){
-  
-          // stop the event in it's tracks
-          if (e && e.preventDefault){ e.preventDefault(); }
-          if (e && e.stopPropagation){ e.stopPropagation(); }
-  
-          // buil the args for the event
-          var args = {
-            view: this,
-            model: this.model,
-            collection: this.collection
-          };
-  
-          // trigger the event
-          this.triggerMethod(value, args);
-        };
-  
-      }, this);
-  
-      return triggerEvents;
-    },
-  
-    // Overriding Backbone.View's delegateEvents to handle 
-    // the `triggers`, `modelEvents`, and `collectionEvents` configuration
-    delegateEvents: function(events){
-      this._delegateDOMEvents(events);
-      Marionette.bindEntityEvents(this, this.model, Marionette.getOption(this, "modelEvents"));
-      Marionette.bindEntityEvents(this, this.collection, Marionette.getOption(this, "collectionEvents"));
-    },
-  
-    // internal method to delegate DOM events and triggers
-    _delegateDOMEvents: function(events){
-      events = events || this.events;
-      if (_.isFunction(events)){ events = events.call(this); }
-  
-      var combinedEvents = {};
-      var triggers = this.configureTriggers();
-      _.extend(combinedEvents, events, triggers);
-  
-      Backbone.View.prototype.delegateEvents.call(this, combinedEvents);
-    },
-  
-    // Overriding Backbone.View's undelegateEvents to handle unbinding
-    // the `triggers`, `modelEvents`, and `collectionEvents` config
-    undelegateEvents: function(){
-      var args = Array.prototype.slice.call(arguments);
-      Backbone.View.prototype.undelegateEvents.apply(this, args);
-  
-      Marionette.unbindEntityEvents(this, this.model, Marionette.getOption(this, "modelEvents"));
-      Marionette.unbindEntityEvents(this, this.collection, Marionette.getOption(this, "collectionEvents"));
-    },
-  
-    // Internal method, handles the `show` event.
-    onShowCalled: function(){},
-  
-    // Default `close` implementation, for removing a view from the
-    // DOM and unbinding it. Regions will call this method
-    // for you. You can specify an `onClose` method in your view to
-    // add custom code that is called after the view is closed.
-    close: function(){
-      if (this.isClosed) { return; }
-  
-      // allow the close to be stopped by returning `false`
-      // from the `onBeforeClose` method
-      var shouldClose = this.triggerMethod("before:close");
-      if (shouldClose === false){
-        return;
-      }
-  
-      // mark as closed before doing the actual close, to
-      // prevent infinite loops within "close" event handlers
-      // that are trying to close other views
-      this.isClosed = true;
-      this.triggerMethod("close");
-  
-      this.remove();
-    },
-  
-    // This method binds the elements specified in the "ui" hash inside the view's code with
-    // the associated jQuery selectors.
-    bindUIElements: function(){
-      if (!this.ui) { return; }
-  
-  
-      if (!this.uiBindings) {
-        // We want to store the ui hash in uiBindings, since afterwards the values in the ui hash
-        // will be overridden with jQuery selectors.
-        this.uiBindings = _.result(this, "ui");
-      }
-  
-      // refreshing the associated selectors since they should point to the newly rendered elements.
-      this.ui = {};
-      _.each(_.keys(this.uiBindings), function(key) {
-        var selector = this.uiBindings[key];
-        this.ui[key] = this.$(selector);
-      }, this);
-=======
   },
 
   // Handle a child item added to the collection
@@ -1246,19 +934,17 @@
       this.showCollection();
     } else {
       this.showEmptyView();
->>>>>>> 5ccd91a0
     }
   },
 
   // Internal method to loop through each item in the
   // collection view and show it
   showCollection: function(){
-    var that = this;
     var ItemView;
     this.collection.each(function(item, index){
-      ItemView = that.getItemView(item);
-      that.addItemView(item, ItemView, index);
-    });
+      ItemView = this.getItemView(item);
+      this.addItemView(item, ItemView, index);
+    }, this);
   },
 
   // Internal method to show an empty view in place of
@@ -1272,261 +958,6 @@
       var model = new Backbone.Model();
       this.addItemView(model, EmptyView, 0);
     }
-<<<<<<< HEAD
-  });
-  
-  // Collection View
-  // ---------------
-  
-  // A view that iterates over a Backbone.Collection
-  // and renders an individual ItemView for each model.
-  Marionette.CollectionView = Marionette.View.extend({
-    // used as the prefix for item view events
-    // that are forwarded through the collectionview
-    itemViewEventPrefix: "itemview",
-  
-    // constructor
-    constructor: function(options){
-      this._initChildViewStorage();
-  
-      var args = Array.prototype.slice.apply(arguments);
-      Marionette.View.prototype.constructor.apply(this, args);
-  
-      this._initialEvents();
-    },
-  
-    // Configured the initial events that the collection view
-    // binds to. Override this method to prevent the initial
-    // events, or to add your own initial events.
-    _initialEvents: function(){
-      if (this.collection){
-        this.listenTo(this.collection, "add", this.addChildView, this);
-        this.listenTo(this.collection, "remove", this.removeItemView, this);
-        this.listenTo(this.collection, "reset", this.render, this);
-      }
-    },
-  
-    // Handle a child item added to the collection
-    addChildView: function(item, collection, options){
-      this.closeEmptyView();
-      var ItemView = this.getItemView(item);
-      var index = this.collection.indexOf(item);
-      this.addItemView(item, ItemView, index);
-    },
-  
-    // Override from `Marionette.View` to guarantee the `onShow` method
-    // of child views is called.
-    onShowCalled: function(){
-      this.children.each(function(child){
-        Marionette.triggerMethod.call(child, "show");
-      });
-    },
-  
-    // Internal method to trigger the before render callbacks
-    // and events
-    triggerBeforeRender: function(){
-      this.triggerMethod("before:render", this);
-      this.triggerMethod("collection:before:render", this);
-    },
-  
-    // Internal method to trigger the rendered callbacks and
-    // events
-    triggerRendered: function(){
-      this.triggerMethod("render", this);
-      this.triggerMethod("collection:rendered", this);
-    },
-  
-    // Render the collection of items. Override this method to
-    // provide your own implementation of a render function for
-    // the collection view.
-    render: function(){
-      this.isClosed = false;
-      this.triggerBeforeRender();
-      this._renderChildren();
-      this.triggerRendered();
-      return this;
-    },
-  
-    // Internal method. Separated so that CompositeView can have
-    // more control over events being triggered, around the rendering
-    // process
-    _renderChildren: function(){
-      this.closeEmptyView();
-      this.closeChildren();
-  
-      if (this.collection && this.collection.length > 0) {
-        this.showCollection();
-      } else {
-        this.showEmptyView();
-      }
-    },
-  
-    // Internal method to loop through each item in the
-    // collection view and show it
-    showCollection: function(){
-      var ItemView;
-      this.collection.each(function(item, index){
-        ItemView = this.getItemView(item);
-        this.addItemView(item, ItemView, index);
-      }, this);
-    },
-  
-    // Internal method to show an empty view in place of
-    // a collection of item views, when the collection is
-    // empty
-    showEmptyView: function(){
-      var EmptyView = Marionette.getOption(this, "emptyView");
-  
-      if (EmptyView && !this._showingEmptyView){
-        this._showingEmptyView = true;
-        var model = new Backbone.Model();
-        this.addItemView(model, EmptyView, 0);
-      }
-    },
-  
-    // Internal method to close an existing emptyView instance
-    // if one exists. Called when a collection view has been
-    // rendered empty, and then an item is added to the collection.
-    closeEmptyView: function(){
-      if (this._showingEmptyView){
-        this.closeChildren();
-        delete this._showingEmptyView;
-      }
-    },
-  
-    // Retrieve the itemView type, either from `this.options.itemView`
-    // or from the `itemView` in the object definition. The "options"
-    // takes precedence.
-    getItemView: function(item){
-      var itemView = Marionette.getOption(this, "itemView");
-  
-      if (!itemView){
-        var err = new Error("An `itemView` must be specified");
-        err.name = "NoItemViewError";
-        throw err;
-      }
-  
-      return itemView;
-    },
-  
-    // Render the child item's view and add it to the
-    // HTML for the collection view.
-    addItemView: function(item, ItemView, index){
-      // get the itemViewOptions if any were specified
-      var itemViewOptions = Marionette.getOption(this, "itemViewOptions");
-      if (_.isFunction(itemViewOptions)){
-        itemViewOptions = itemViewOptions.call(this, item);
-      }
-  
-      // build the view 
-      var view = this.buildItemView(item, ItemView, itemViewOptions);
-      
-      // set up the child view event forwarding
-      this.addChildViewEventForwarding(view);
-  
-      // this view is about to be added
-      this.triggerMethod("before:item:added", view);
-  
-      // Store the child view itself so we can properly
-      // remove and/or close it later
-      this.children.add(view);
-  
-      // Render it and show it
-      this.renderItemView(view, index);
-  
-      // call the "show" method if the collection view
-      // has already been shown
-      if (this._isShown){
-        Marionette.triggerMethod.call(view, "show");
-      }
-  
-      // this view was added
-      this.triggerMethod("after:item:added", view);
-    },
-  
-    // Set up the child view event forwarding. Uses an "itemview:"
-    // prefix in front of all forwarded events.
-    addChildViewEventForwarding: function(view){
-      var prefix = Marionette.getOption(this, "itemViewEventPrefix");
-  
-      // Forward all child item view events through the parent,
-      // prepending "itemview:" to the event name
-      this.listenTo(view, "all", function(){
-        var args = slice.call(arguments);
-        args[0] = prefix + ":" + args[0];
-        args.splice(1, 0, view);
-  
-        Marionette.triggerMethod.apply(this, args);
-      }, this);
-    },
-  
-    // render the item view
-    renderItemView: function(view, index) {
-      view.render();
-      this.appendHtml(this, view, index);
-    },
-  
-    // Build an `itemView` for every model in the collection.
-    buildItemView: function(item, ItemViewType, itemViewOptions){
-      var options = _.extend({model: item}, itemViewOptions);
-      var view = new ItemViewType(options);
-      return view;
-    },
-  
-    // get the child view by item it holds, and remove it
-    removeItemView: function(item){
-      var view = this.children.findByModel(item);
-      this.removeChildView(view);
-      this.checkEmpty();
-    },
-  
-    // Remove the child view and close it
-    removeChildView: function(view){
-  
-      // shut down the child view properly,
-      // including events that the collection has from it
-      if (view){
-        this.stopListening(view);
-  
-        if (view.close){
-          view.close();
-        }
-  
-        this.children.remove(view);
-      }
-  
-      this.triggerMethod("item:removed", view);
-    },
-  
-    // helper to show the empty view if the collection is empty
-    checkEmpty: function() {
-      // check if we're empty now, and if we are, show the
-      // empty view
-      if (!this.collection || this.collection.length === 0){
-        this.showEmptyView();
-      }
-    },
-  
-    // Append the HTML to the collection's `el`.
-    // Override this method to do something other
-    // then `.append`.
-    appendHtml: function(collectionView, itemView, index){
-      collectionView.$el.append(itemView.el);
-    },
-  
-    // Internal method to set up the `children` object for
-    // storing all of the child views
-    _initChildViewStorage: function(){
-      this.children = new Backbone.ChildViewContainer();
-    },
-  
-    // Handle cleanup and other closing needs for
-    // the collection of views.
-    close: function(){
-      if (this.isClosed){ return; }
-  
-      this.triggerMethod("collection:before:close");
-=======
   },
 
   // Internal method to close an existing emptyView instance
@@ -1534,148 +965,9 @@
   // rendered empty, and then an item is added to the collection.
   closeEmptyView: function(){
     if (this._showingEmptyView){
->>>>>>> 5ccd91a0
       this.closeChildren();
       delete this._showingEmptyView;
     }
-<<<<<<< HEAD
-  });
-  
-  
-  // Composite View
-  // --------------
-  
-  // Used for rendering a branch-leaf, hierarchical structure.
-  // Extends directly from CollectionView and also renders an
-  // an item view as `modelView`, for the top leaf
-  Marionette.CompositeView = Marionette.CollectionView.extend({
-    constructor: function(options){
-      var args = Array.prototype.slice.apply(arguments);
-      Marionette.CollectionView.apply(this, args);
-  
-      this.itemView = this.getItemView();
-    },
-  
-    // Configured the initial events that the composite view
-    // binds to. Override this method to prevent the initial
-    // events, or to add your own initial events.
-    _initialEvents: function(){
-      if (this.collection){
-        this.listenTo(this.collection, "add", this.addChildView, this);
-        this.listenTo(this.collection, "remove", this.removeItemView, this);
-        this.listenTo(this.collection, "reset", this._renderChildren, this);
-      }
-    },
-  
-    // Retrieve the `itemView` to be used when rendering each of
-    // the items in the collection. The default is to return
-    // `this.itemView` or Marionette.CompositeView if no `itemView`
-    // has been defined
-    getItemView: function(item){
-      var itemView = Marionette.getOption(this, "itemView") || this.constructor;
-  
-      if (!itemView){
-        var err = new Error("An `itemView` must be specified");
-        err.name = "NoItemViewError";
-        throw err;
-      }
-  
-      return itemView;
-    },
-  
-    // Serialize the collection for the view. 
-    // You can override the `serializeData` method in your own view
-    // definition, to provide custom serialization for your view's data.
-    serializeData: function(){
-      var data = {};
-  
-      if (this.model){
-        data = this.model.toJSON();
-      }
-  
-      return data;
-    },
-  
-    // Renders the model once, and the collection once. Calling
-    // this again will tell the model's view to re-render itself
-    // but the collection will not re-render.
-    render: function(){
-      this.isClosed = false;
-      this.resetItemViewContainer();
-  
-      this.triggerBeforeRender();
-      var html = this.renderModel();
-      this.$el.html(html);
-      // the ui bindings is done here and not at the end of render since they 
-      // will not be available until after the model is rendered, but should be
-      // available before the collection is rendered.
-      this.bindUIElements();
-      this.triggerMethod("composite:model:rendered");
-  
-      this._renderChildren();
-  
-      this.triggerMethod("composite:rendered");
-      this.triggerRendered();
-      return this;
-    },
-  
-    _renderChildren: function(){
-      Marionette.CollectionView.prototype._renderChildren.call(this);
-      this.triggerMethod("composite:collection:rendered");
-    },
-  
-    // Render an individual model, if we have one, as
-    // part of a composite view (branch / leaf). For example:
-    // a treeview.
-    renderModel: function(){
-      var data = {};
-      data = this.serializeData();
-      data = this.mixinTemplateHelpers(data);
-  
-      var template = this.getTemplate();
-      return Marionette.Renderer.render(template, data);
-    },
-  
-    // Appends the `el` of itemView instances to the specified
-    // `itemViewContainer` (a jQuery selector). Override this method to
-    // provide custom logic of how the child item view instances have their
-    // HTML appended to the composite view instance.
-    appendHtml: function(cv, iv){
-      var $container = this.getItemViewContainer(cv);
-      $container.append(iv.el);
-    },
-  
-    // Internal method to ensure an `$itemViewContainer` exists, for the
-    // `appendHtml` method to use.
-    getItemViewContainer: function(containerView){
-      if ("$itemViewContainer" in containerView){
-        return containerView.$itemViewContainer;
-      }
-  
-      var container;
-      if (containerView.itemViewContainer){
-  
-        var selector = _.result(containerView, "itemViewContainer");
-        container = containerView.$(selector);
-        if (container.length <= 0) {
-          var err = new Error("The specified `itemViewContainer` was not found: " + containerView.itemViewContainer);
-          err.name = "ItemViewContainerMissingError";
-          throw err;
-        }
-  
-      } else {
-        container = containerView.$el;
-      }
-  
-      containerView.$itemViewContainer = container;
-      return container;
-    },
-  
-    // Internal method to reset the `$itemViewContainer` on render
-    resetItemViewContainer: function(){
-      if (this.$itemViewContainer){
-        delete this.$itemViewContainer;
-=======
   },
 
   // Retrieve the itemView type, either from `this.options.itemView`
@@ -1696,8 +988,6 @@
   // Render the child item's view and add it to the
   // HTML for the collection view.
   addItemView: function(item, ItemView, index){
-    var that = this;
-
     // get the itemViewOptions if any were specified
     var itemViewOptions = Marionette.getOption(this, "itemViewOptions");
     if (_.isFunction(itemViewOptions)){
@@ -1776,7 +1066,6 @@
 
       if (view.close){
         view.close();
->>>>>>> 5ccd91a0
       }
 
       this.children.remove(view);
@@ -1911,13 +1200,6 @@
   _renderChildren: function(){
     Marionette.CollectionView.prototype._renderChildren.call(this);
     this.triggerMethod("composite:collection:rendered");
-  },
-
-  // Render the collection for the composite view
-  renderCollection: function(){
-    var args = Array.prototype.slice.apply(arguments);
-    Marionette.CollectionView.prototype.render.apply(this, args);
-
   },
 
   // Render an individual model, if we have one, as
@@ -2012,66 +1294,6 @@
       // If this is not the first render call, then we need to 
       // re-initializing the `el` for each region
       this.closeRegions();
-<<<<<<< HEAD
-      this.destroyRegions();
-  
-      var args = Array.prototype.slice.apply(arguments);
-      Marionette.ItemView.prototype.close.apply(this, args);
-    },
-  
-    // Initialize the regions that have been defined in a
-    // `regions` attribute on this layout. The key of the
-    // hash becomes an attribute on the layout object directly.
-    // For example: `regions: { menu: ".menu-container" }`
-    // will product a `layout.menu` object which is a region
-    // that controls the `.menu-container` DOM element.
-    initializeRegions: function () {
-      if (!this.regionManagers){
-        this.regionManagers = {};
-      }
-  
-      var regions = this.regions || {};
-      _.each(regions, function (region, name) {
-        var regionManager = Marionette.Region.buildRegion(region, this.regionType);
-  
-        regionManager.getEl = _.bind(function(selector) {
-          return this.$(selector);
-        }, this);
-  
-        this.regionManagers[name] = regionManager;
-        this[name] = regionManager;
-      }, this);
-  
-    },
-  
-    // Re-initialize all of the regions by updating the `el` that
-    // they point to
-    reInitializeRegions: function(){
-      if (this.regionManagers && _.size(this.regionManagers)===0){
-        this.initializeRegions();
-      } else {
-        _.each(this.regionManagers, function(region){
-          region.reset();
-        });
-      }
-    },
-  
-    // Close all of the regions that have been opened by
-    // this layout. This method is called when the layout
-    // itself is closed.
-    closeRegions: function () {
-      _.each(this.regionManagers, function (manager, name) {
-        manager.close();
-      });
-    },
-  
-    // Destroys all of the regions by removing references
-    // from the Layout
-    destroyRegions: function(){
-      _.each(this.regionManagers, function (manager, name) {
-        delete this[name];
-      }, this);
-=======
       this.reInitializeRegions();
     }
 
@@ -2100,22 +1322,20 @@
   // that controls the `.menu-container` DOM element.
   initializeRegions: function () {
     if (!this.regionManagers){
->>>>>>> 5ccd91a0
       this.regionManagers = {};
     }
 
-    var that = this;
     var regions = this.regions || {};
     _.each(regions, function (region, name) {
-
-      var regionManager = Marionette.Region.buildRegion(region, that.regionType);
-      regionManager.getEl = function(selector){
-        return that.$(selector);
-      };
-
-      that.regionManagers[name] = regionManager;
-      that[name] = regionManager;
-    });
+      var regionManager = Marionette.Region.buildRegion(region, this.regionType);
+
+      regionManager.getEl = _.bind(function(selector) {
+        return this.$(selector);
+      }, this);
+
+      this.regionManagers[name] = regionManager;
+      this[name] = regionManager;
+    }, this);
 
   },
 
@@ -2135,7 +1355,6 @@
   // this layout. This method is called when the layout
   // itself is closed.
   closeRegions: function () {
-    var that = this;
     _.each(this.regionManagers, function (manager, name) {
       manager.close();
     });
@@ -2144,10 +1363,9 @@
   // Destroys all of the regions by removing references
   // from the Layout
   destroyRegions: function(){
-    var that = this;
     _.each(this.regionManagers, function (manager, name) {
-      delete that[name];
-    });
+      delete this[name];
+    }, this);
     this.regionManagers = {};
   }
 });
@@ -2273,13 +1491,12 @@
   // Add regions to your app. 
   // Accepts a hash of named strings or Region objects
   // addRegions({something: "#someRegion"})
-  // addRegions{{something: Region.extend({el: "#someRegion"}) });
+  // addRegions({something: Region.extend({el: "#someRegion"}) });
   addRegions: function(regions){
-    var that = this;
     _.each(regions, function (region, name) {
       var regionManager = Marionette.Region.buildRegion(region, Marionette.Region);
-      that[name] = regionManager;
-    });
+      this[name] = regionManager;
+    }, this);
   },
 
   // Removes a region from your app.
@@ -2429,7 +1646,6 @@
 
   // Create a module, hanging off the app parameter as the parent object.
   create: function(app, moduleNames, moduleDefinition){
-    var that = this;
     var module = app;
 
     // get the custom args passed in after the module definition and
@@ -2448,9 +1664,9 @@
     // Loop through all the parts of the module definition
     _.each(moduleNames, function(moduleName, i){
       var parentModule = module;
-      module = that._getModule(parentModule, moduleName, app);
-      that._addModuleDefinition(parentModule, module, moduleDefinitions[i], customArgs);
-    });
+      module = this._getModule(parentModule, moduleName, app);
+      this._addModuleDefinition(parentModule, module, moduleDefinitions[i], customArgs);
+    }, this);
 
     // Return the last module in the definition chain
     return module;
@@ -2467,88 +1683,6 @@
       // store the module on the parent
       parentModule.submodules[moduleName] = module;
     }
-<<<<<<< HEAD
-  });
-  
-  
-  // Application
-  // -----------
-  
-  // Contain and manage the composite application as a whole.
-  // Stores and starts up `Region` objects, includes an
-  // event aggregator as `app.vent`
-  Marionette.Application = function(options){
-    this.initCallbacks = new Marionette.Callbacks();
-    this.vent = new Backbone.Wreqr.EventAggregator();
-    this.commands = new Backbone.Wreqr.Commands();
-    this.reqres = new Backbone.Wreqr.RequestResponse();
-    this.submodules = {};
-  
-    _.extend(this, options);
-  
-    this.triggerMethod = Marionette.triggerMethod;
-  };
-  
-  _.extend(Marionette.Application.prototype, Backbone.Events, {
-    // Command execution, facilitated by Backbone.Wreqr.Commands
-    execute: function(){
-      var args = Array.prototype.slice.apply(arguments);
-      this.commands.execute.apply(this.commands, args);
-    },
-  
-    // Request/response, facilitated by Backbone.Wreqr.RequestResponse
-    request: function(){
-      var args = Array.prototype.slice.apply(arguments);
-      return this.reqres.request.apply(this.reqres, args);
-    },
-  
-    // Add an initializer that is either run at when the `start`
-    // method is called, or run immediately if added after `start`
-    // has already been called.
-    addInitializer: function(initializer){
-      this.initCallbacks.add(initializer);
-    },
-  
-    // kick off all of the application's processes.
-    // initializes all of the regions that have been added
-    // to the app, and runs all of the initializer functions
-    start: function(options){
-      this.triggerMethod("initialize:before", options);
-      this.initCallbacks.run(options, this);
-      this.triggerMethod("initialize:after", options);
-  
-      this.triggerMethod("start", options);
-    },
-  
-    // Add regions to your app. 
-    // Accepts a hash of named strings or Region objects
-    // addRegions({something: "#someRegion"})
-    // addRegions{{something: Region.extend({el: "#someRegion"}) });
-    addRegions: function(regions){
-      _.each(regions, function (region, name) {
-        var regionManager = Marionette.Region.buildRegion(region, Marionette.Region);
-        this[name] = regionManager;
-      }, this);
-    },
-  
-    // Removes a region from your app.
-    // Accepts the regions name
-    // removeRegion('myRegion')
-    removeRegion: function(region) {
-      this[region].close();
-      delete this[region];
-    },
-  
-    // Create a module, attached to the application
-    module: function(moduleNames, moduleDefinition){
-      // slice the args, and add this application object as the
-      // first argument of the array
-      var args = slice.call(arguments);
-      args.unshift(this);
-  
-      // see the Marionette.Module object for more information
-      return Marionette.Module.create.apply(Marionette.Module, args);
-=======
 
     return module;
   },
@@ -2570,107 +1704,12 @@
     } else {
       // if nothing is supplied
       startWithParent = true;
->>>>>>> 5ccd91a0
     }
 
     // add module definition if needed
     if (fn){
       module.addDefinition(fn, args);
     }
-<<<<<<< HEAD
-  });
-  
-  // Type methods to create modules
-  _.extend(Marionette.Module, {
-  
-    // Create a module, hanging off the app parameter as the parent object.
-    create: function(app, moduleNames, moduleDefinition){
-      var module = app;
-  
-      // get the custom args passed in after the module definition and
-      // get rid of the module name and definition function
-      var customArgs = slice.apply(arguments);
-      customArgs.splice(0, 3);
-  
-      // split the module names and get the length
-      moduleNames = moduleNames.split(".");
-      var length = moduleNames.length;
-  
-      // store the module definition for the last module in the chain
-      var moduleDefinitions = [];
-      moduleDefinitions[length-1] = moduleDefinition;
-  
-      // Loop through all the parts of the module definition
-      _.each(moduleNames, function(moduleName, i){
-        var parentModule = module;
-        module = this._getModule(parentModule, moduleName, app);
-        this._addModuleDefinition(parentModule, module, moduleDefinitions[i], customArgs);
-      }, this);
-  
-      // Return the last module in the definition chain
-      return module;
-    },
-  
-    _getModule: function(parentModule, moduleName, app, def, args){
-      // Get an existing module of this name if we have one
-      var module = parentModule[moduleName];
-  
-      if (!module){
-        // Create a new module if we don't have one
-        module = new Marionette.Module(moduleName, app);
-        parentModule[moduleName] = module;
-        // store the module on the parent
-        parentModule.submodules[moduleName] = module;
-      }
-  
-      return module;
-    },
-  
-    _addModuleDefinition: function(parentModule, module, def, args){
-      var fn; 
-      var startWithParent;
-  
-      if (_.isFunction(def)){
-        // if a function is supplied for the module definition
-        fn = def;
-        startWithParent = true;
-  
-      } else if (_.isObject(def)){
-        // if an object is supplied
-        fn = def.define;
-        startWithParent = def.startWithParent;
-        
-      } else {
-        // if nothing is supplied
-        startWithParent = true;
-      }
-  
-      // add module definition if needed
-      if (fn){
-        module.addDefinition(fn, args);
-      }
-  
-      // `and` the two together, ensuring a single `false` will prevent it
-      // from starting with the parent
-      var tmp = module.startWithParent;
-      module.startWithParent = module.startWithParent && startWithParent;
-  
-      // setup auto-start if needed
-      if (module.startWithParent && !module.startWithParentIsConfigured){
-  
-        // only configure this once
-        module.startWithParentIsConfigured = true;
-  
-        // add the module initializer config
-        parentModule.addInitializer(function(options){
-          if (module.startWithParent){
-            module.start(options);
-          }
-        });
-  
-      }
-  
-=======
 
     // `and` the two together, ensuring a single `false` will prevent it
     // from starting with the parent
@@ -2690,7 +1729,6 @@
         }
       });
 
->>>>>>> 5ccd91a0
     }
 
   }

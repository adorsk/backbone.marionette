// Application
// -----------

// Contain and manage the composite application as a whole.
// Stores and starts up `Region` objects, includes an
// event aggregator as `app.vent`
Marionette.Application = function(options){
  this._initRegionManager();
  this._initCallbacks = new Marionette.Callbacks();
  this.vent = new Backbone.Wreqr.EventAggregator();
  this.commands = new Backbone.Wreqr.Commands();
  this.reqres = new Backbone.Wreqr.RequestResponse();
  this.submodules = {};

  _.extend(this, options);

  this.triggerMethod = Marionette.triggerMethod;
};

_.extend(Marionette.Application.prototype, Backbone.Events, {
  // Command execution, facilitated by Backbone.Wreqr.Commands
  execute: function(){
    this.commands.execute.apply(this.commands, slice(arguments));
  },

  // Request/response, facilitated by Backbone.Wreqr.RequestResponse
  request: function(){
    return this.reqres.request.apply(this.reqres, slice(arguments));
  },

  // Add an initializer that is either run at when the `start`
  // method is called, or run immediately if added after `start`
  // has already been called.
  addInitializer: function(initializer){
    this._initCallbacks.add(initializer);
  },

  // kick off all of the application's processes.
  // initializes all of the regions that have been added
  // to the app, and runs all of the initializer functions
  start: function(options){
    this.triggerMethod("initialize:before", options);
    this._initCallbacks.run(options, this);
    this.triggerMethod("initialize:after", options);

    this.triggerMethod("start", options);
  },

  // Add regions to your app. 
  // Accepts a hash of named strings or Region objects
  // addRegions({something: "#someRegion"})
  // addRegions({something: Region.extend({el: "#someRegion"}) });
  addRegions: function(regions){
<<<<<<< HEAD
    return this._regionManager.addRegions(regions);
=======
    _.each(regions, function (region, name) {
      this[name] = Marionette.Region.buildRegion(region, Marionette.Region);
    }, this);
>>>>>>> bf6b1abc
  },

  // Removes a region from your app.
  // Accepts the regions name
  // removeRegion('myRegion')
  removeRegion: function(region) {
    this._regionManager.removeRegion(region);
  },

  // Create a module, attached to the application
  module: function(moduleNames, moduleDefinition){
    // slice the args, and add this application object as the
    // first argument of the array
    var args = slice(arguments);
    args.unshift(this);

    // see the Marionette.Module object for more information
    return Marionette.Module.create.apply(Marionette.Module, args);
  },

  // Internal method to set up the region manager
  _initRegionManager: function(){
    this._regionManager = new Marionette.RegionManager();

    this.listenTo(this._regionManager, "region:add", function(name, region){
      this[name] = region;
    });

    this.listenTo(this._regionManager, "region:remove", function(name, region){
      delete this[name];
    });
  }
});

// Copy the `extend` function used by Backbone's classes
Marionette.Application.extend = Marionette.extend;<|MERGE_RESOLUTION|>--- conflicted
+++ resolved
@@ -20,12 +20,14 @@
 _.extend(Marionette.Application.prototype, Backbone.Events, {
   // Command execution, facilitated by Backbone.Wreqr.Commands
   execute: function(){
-    this.commands.execute.apply(this.commands, slice(arguments));
+    var args = Array.prototype.slice.apply(arguments);
+    this.commands.execute.apply(this.commands, args);
   },
 
   // Request/response, facilitated by Backbone.Wreqr.RequestResponse
   request: function(){
-    return this.reqres.request.apply(this.reqres, slice(arguments));
+    var args = Array.prototype.slice.apply(arguments);
+    return this.reqres.request.apply(this.reqres, args);
   },
 
   // Add an initializer that is either run at when the `start`
@@ -51,13 +53,7 @@
   // addRegions({something: "#someRegion"})
   // addRegions({something: Region.extend({el: "#someRegion"}) });
   addRegions: function(regions){
-<<<<<<< HEAD
     return this._regionManager.addRegions(regions);
-=======
-    _.each(regions, function (region, name) {
-      this[name] = Marionette.Region.buildRegion(region, Marionette.Region);
-    }, this);
->>>>>>> bf6b1abc
   },
 
   // Removes a region from your app.

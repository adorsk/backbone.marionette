// AppRouter
// ---------

// Reduce the boilerplate code of handling route events
// and then calling a single method on another object.
// Have your routers configured to call the method on
// your object, directly.
//
// Configure an AppRouter with `appRoutes`.
//
// App routers can only take one `controller` object. 
// It is recommended that you divide your controller
// objects in to smaller pieces of related functionality
// and have multiple routers / controllers, instead of
// just one giant router and controller.
//
// You can also add standard routes to an AppRouter.

Marionette.AppRouter = Backbone.Router.extend({

  constructor: function(options){
    Backbone.Router.prototype.constructor.apply(this, slice(arguments));

    this.options = options;

    if (this.appRoutes){
      var controller = Marionette.getOption(this, "controller");
      this.processAppRoutes(controller, this.appRoutes);
    }
  },

  // Internal method to process the `appRoutes` for the
  // router, and turn them in to routes that trigger the
  // specified method on the specified `controller`.
  processAppRoutes: function(controller, appRoutes){
    _.each(appRoutes, function(methodName, route) {
      var method = controller[methodName];

      if (!method) {
        throw new Error("Method '" + methodName + "' was not found on the controller");
      }

<<<<<<< HEAD
      this.route(route, methodName, _.bind(method, controller));
    }, this);
=======
      if (!method){
        throwError("Method '" + methodName + "' was not found on the controller", "NoMethodError");
      }

      method = _.bind(method, controller);
      router.route(route, methodName, method);
    }
>>>>>>> bf6b1abc
  }
});
<|MERGE_RESOLUTION|>--- conflicted
+++ resolved
@@ -40,17 +40,7 @@
         throw new Error("Method '" + methodName + "' was not found on the controller");
       }
 
-<<<<<<< HEAD
       this.route(route, methodName, _.bind(method, controller));
     }, this);
-=======
-      if (!method){
-        throwError("Method '" + methodName + "' was not found on the controller", "NoMethodError");
-      }
-
-      method = _.bind(method, controller);
-      router.route(route, methodName, method);
-    }
->>>>>>> bf6b1abc
   }
 });

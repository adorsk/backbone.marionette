// Collection View
// ---------------

// A view that iterates over a Backbone.Collection
// and renders an individual ItemView for each model.
Marionette.CollectionView = Marionette.View.extend({
  // used as the prefix for item view events
  // that are forwarded through the collectionview
  itemViewEventPrefix: "itemview",

  // constructor
  constructor: function(options){
    this._initChildViewStorage();

    var args = Array.prototype.slice.apply(arguments);
    Marionette.View.prototype.constructor.apply(this, args);

    this._initialEvents();
  },

  // Configured the initial events that the collection view
  // binds to. Override this method to prevent the initial
  // events, or to add your own initial events.
  _initialEvents: function(){
    if (this.collection){
      this.listenTo(this.collection, "add", this.addChildView, this);
      this.listenTo(this.collection, "remove", this.removeItemView, this);
      this.listenTo(this.collection, "reset", this.render, this);
    }
  },

  // Handle a child item added to the collection
  addChildView: function(item, collection, options){
    this.closeEmptyView();
    var ItemView = this.getItemView(item);
    var index = this.collection.indexOf(item);
    this.addItemView(item, ItemView, index);
  },

  // Override from `Marionette.View` to guarantee the `onShow` method
  // of child views is called.
  onShowCalled: function(){
    this.children.each(function(child){
      Marionette.triggerMethod.call(child, "show");
    });
  },

  // Internal method to trigger the before render callbacks
  // and events
  triggerBeforeRender: function(){
    this.triggerMethod("before:render", this);
    this.triggerMethod("collection:before:render", this);
  },

  // Internal method to trigger the rendered callbacks and
  // events
  triggerRendered: function(){
    this.triggerMethod("render", this);
    this.triggerMethod("collection:rendered", this);
  },

  // Render the collection of items. Override this method to
  // provide your own implementation of a render function for
  // the collection view.
  render: function(){
    this.isClosed = false;

    this.triggerBeforeRender();
    this.closeEmptyView();
    this.closeChildren();

    if (this.collection && this.collection.length > 0) {
      this.showCollection();
    } else {
      this.showEmptyView();
    }

    this.triggerRendered();
    return this;
  },

  // Internal method to loop through each item in the
  // collection view and show it
  showCollection: function(){
    var that = this;
    var ItemView;
    this.collection.each(function(item, index){
      ItemView = that.getItemView(item);
      that.addItemView(item, ItemView, index);
    });
  },

  // Internal method to show an empty view in place of
  // a collection of item views, when the collection is
  // empty
  showEmptyView: function(){
    var EmptyView = Marionette.getOption(this, "emptyView");

    if (EmptyView && !this._showingEmptyView){
      this._showingEmptyView = true;
      var model = new Backbone.Model();
      this.addItemView(model, EmptyView, 0);
    }
  },

  // Internal method to close an existing emptyView instance
  // if one exists. Called when a collection view has been
  // rendered empty, and then an item is added to the collection.
  closeEmptyView: function(){
    if (this._showingEmptyView){
      this.closeChildren();
      delete this._showingEmptyView;
    }
  },

  // Retrieve the itemView type, either from `this.options.itemView`
  // or from the `itemView` in the object definition. The "options"
  // takes precedence.
  getItemView: function(item){
    var itemView = Marionette.getOption(this, "itemView");

    if (!itemView){
      var err = new Error("An `itemView` must be specified");
      err.name = "NoItemViewError";
      throw err;
    }

    return itemView;
  },

  // Render the child item's view and add it to the
  // HTML for the collection view.
  addItemView: function(item, ItemView, index){
    var that = this;

    // get the itemViewOptions if any were specified
    var itemViewOptions = Marionette.getOption(this, "itemViewOptions");
    if (_.isFunction(itemViewOptions)){
      itemViewOptions = itemViewOptions.call(this, item);
    }

    // build the view 
    var view = this.buildItemView(item, ItemView, itemViewOptions);
    
    // set up the child view event forwarding
    this.addChildViewEventForwarding(view);

    // this view is about to be added
    this.triggerMethod("before:item:added", view);

    // Store the child view itself so we can properly
    // remove and/or close it later
    this.children.add(view);

    // call the "show" method if the collection view
    // has already been shown
    if (this._isShown){
      Marionette.triggerMethod.call(view, "show");
    }

    // Render it and show it
    var renderResult = this.renderItemView(view, index);

    // this view was added
    this.triggerMethod("after:item:added", view);
  },

  // Set up the child view event forwarding. Uses an "itemview:"
  // prefix in front of all forwarded events.
  addChildViewEventForwarding: function(view){
    var prefix = Marionette.getOption(this, "itemViewEventPrefix");

    // Forward all child item view events through the parent,
    // prepending "itemview:" to the event name
    this.listenTo(view, "all", function(){
      var args = slice.call(arguments);
      args[0] = prefix + ":" + args[0];
      args.splice(1, 0, view);

      Marionette.triggerMethod.apply(this, args);
    }, this);
  },

  // render the item view
  renderItemView: function(view, index) {
    view.render();
    this.appendHtml(this, view, index);
  },

  // Build an `itemView` for every model in the collection.
  buildItemView: function(item, ItemViewType, itemViewOptions){
    var options = _.extend({model: item}, itemViewOptions);
    var view = new ItemViewType(options);
    return view;
  },

  // get the child view by item it holds, and remove it
  removeItemView: function(item){
    var view = this.children.findByModel(item);
    this.removeChildView(view);
    this.checkEmpty();
  },

  // Remove the child view and close it
  removeChildView: function(view){

    // shut down the child view properly,
    // including events that the collection has from it
    if (view){
      this.stopListening(view);

      if (view.close){
        view.close();
      }

      this.children.remove(view);
    }

    this.triggerMethod("item:removed", view);
  },

  // helper to show the empty view if the collection is empty
  checkEmpty: function() {
    // check if we're empty now, and if we are, show the
    // empty view
    if (!this.collection || this.collection.length === 0){
      this.showEmptyView();
    }
  },

  // Append the HTML to the collection's `el`.
  // Override this method to do something other
  // then `.append`.
  appendHtml: function(collectionView, itemView, index){
    collectionView.$el.append(itemView.el);
  },

  // Internal method to set up the `children` object for
  // storing all of the child views
  _initChildViewStorage: function(){
    this.children = new Backbone.ChildViewContainer();
  },

  // Handle cleanup and other closing needs for
  // the collection of views.
  close: function(){
    if (this.isClosed){ return; }

    this.triggerMethod("collection:before:close");
    this.closeChildren();
    this.triggerMethod("collection:closed");

    var args = Array.prototype.slice.apply(arguments);
    Marionette.View.prototype.close.apply(this, args);
  },

  // Close the child views that this collection view
  // is holding on to, if any
  closeChildren: function(){
    this.children.each(function(child){
      this.removeChildView(child);
    }, this);
<<<<<<< HEAD
=======

    // re-initialize to clean up after ourselves
    this._initChildViewStorage();
    this.checkEmpty();
>>>>>>> 8fb52ddd
  }
});
<|MERGE_RESOLUTION|>--- conflicted
+++ resolved
@@ -260,12 +260,6 @@
     this.children.each(function(child){
       this.removeChildView(child);
     }, this);
-<<<<<<< HEAD
-=======
-
-    // re-initialize to clean up after ourselves
-    this._initChildViewStorage();
     this.checkEmpty();
->>>>>>> 8fb52ddd
   }
 });

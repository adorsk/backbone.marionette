// Layout
// ------

// Used for managing application layouts, nested layouts and
// multiple regions within an application or sub-application.
//
// A specialized view type that renders an area of HTML and then
// attaches `Region` instances to the specified `regions`.
// Used for composite view management and sub-application areas.
Marionette.Layout = Marionette.ItemView.extend({
  regionType: Marionette.Region,
  
  // Ensure the regions are avialable when the `initialize` method
  // is called.
  constructor: function (options) {
    this._firstRender = true;
    this.initializeRegions(options || {});
    
    var args = Array.prototype.slice.apply(arguments);
    Marionette.ItemView.apply(this, args);
  },

  // Layout's render will use the existing region objects the
  // first time it is called. Subsequent calls will close the
  // views that the regions are showing and then reset the `el`
  // for the regions to the newly rendered DOM elements.
  render: function(){

    if (this._firstRender){
      // if this is the first render, don't do anything to
      // reset the regions
      this._firstRender = false;
    } else {
      // If this is not the first render call, then we need to 
      // re-initializing the `el` for each region
      this.closeRegions();
      this.reInitializeRegions();
    }

    var args = Array.prototype.slice.apply(arguments);
    var result = Marionette.ItemView.prototype.render.apply(this, args);

    return result;
  },

  // Handle closing regions, and then close the view itself.
  close: function () {
    if (this.isClosed){ return; }

    this.closeRegions();
    this.destroyRegions();

    var args = Array.prototype.slice.apply(arguments);
    Marionette.ItemView.prototype.close.apply(this, args);
  },

  // Initialize the regions that have been defined in a
  // `regions` attribute on this layout. The key of the
  // hash becomes an attribute on the layout object directly.
  // For example: `regions: { menu: ".menu-container" }`
  // will product a `layout.menu` object which is a region
  // that controls the `.menu-container` DOM element.
  initializeRegions: function (options) {
    if (!this.regionManagers){
      this.regionManagers = {};
    }

<<<<<<< HEAD
    var regions = this.regions || {};
=======
    var that = this;
    
    var regions;
    if (_.isFunction(this.regions)) {
      regions = this.regions(options);
    } else {
      regions = this.regions || {};
    }
>>>>>>> 62795bec
    _.each(regions, function (region, name) {
      var regionManager = Marionette.Region.buildRegion(region, this.regionType);

      regionManager.getEl = _.bind(function(selector) {
        return this.$(selector);
      }, this);

      this.regionManagers[name] = regionManager;
      this[name] = regionManager;
    }, this);

  },

  // Re-initialize all of the regions by updating the `el` that
  // they point to
  reInitializeRegions: function(){
    if (this.regionManagers && _.size(this.regionManagers)===0){
      this.initializeRegions(this.options || {});
    } else {
      _.each(this.regionManagers, function(region){
        region.reset();
      });
    }
  },

  // Close all of the regions that have been opened by
  // this layout. This method is called when the layout
  // itself is closed.
  closeRegions: function () {
    _.each(this.regionManagers, function (manager, name) {
      manager.close();
    });
  },

  // Destroys all of the regions by removing references
  // from the Layout
  destroyRegions: function(){
    _.each(this.regionManagers, function (manager, name) {
      delete this[name];
    }, this);
    this.regionManagers = {};
  }
});
<|MERGE_RESOLUTION|>--- conflicted
+++ resolved
@@ -13,11 +13,12 @@
   // Ensure the regions are avialable when the `initialize` method
   // is called.
   constructor: function (options) {
+    options = options || {};
+
     this._firstRender = true;
-    this.initializeRegions(options || {});
+    this.initializeRegions(options);
     
-    var args = Array.prototype.slice.apply(arguments);
-    Marionette.ItemView.apply(this, args);
+    Marionette.ItemView.call(this, options);
   },
 
   // Layout's render will use the existing region objects the
@@ -65,10 +66,6 @@
       this.regionManagers = {};
     }
 
-<<<<<<< HEAD
-    var regions = this.regions || {};
-=======
-    var that = this;
     
     var regions;
     if (_.isFunction(this.regions)) {
@@ -76,7 +73,6 @@
     } else {
       regions = this.regions || {};
     }
->>>>>>> 62795bec
     _.each(regions, function (region, name) {
       var regionManager = Marionette.Region.buildRegion(region, this.regionType);
 

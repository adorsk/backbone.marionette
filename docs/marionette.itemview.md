# Marionette.ItemView

An `ItemView` is a view that represents a single item. That item may be a 
`Backbone.Model` or may be a `Backbone.Collection`. Whichever it is though, it
will be treated as a single item. 

## Documentation Index

* [ItemView render](#itemview-render)
* [Rendering A Collection In An ItemView](#rendering-a-collection-in-an-itemview)
* [Events and Callback Methods](#events-and-callback-methods)
  * ["before:render" / onBeforeRender event](#beforerender--onbeforerender-event)
  * ["render" / onRender event](#render--onrender-event)
  * ["before:close" / onBeforeClose event](#beforeclose--onbeforeclose-event)
  * ["close" / onClose event](#close--onclose-event)
* [ItemView serializeData](#itemview-serializedata)
* [Organizing ui elements](#organizing-ui-elements)
* [modelEvents and collectionEvents](#modelevents-and-collectionevents)

## ItemView render

An item view has a `render` method built in to it, and uses the
`Renderer` object to do the actual rendering.

You should provide a `template` attribute on the item view, which
will be either a jQuery selector:

```js
MyView = Backbone.Marionette.ItemView.extend({
  template: "#some-template"
});

new MyView().render();
```

.. or a function taking a single argument: the object returned by [ItemView.serializeData](#itemview-serializedata):

```js
my_template_html = '<div><%= args.name %></div>'
MyView = Backbone.Marionette.ItemView.extend({
  template : function(serialized_model) {
    var name = serialized_model.name;
    return _.template(my_template_html, {
        name : name,
        some_custom_attribute : some_custom_key
    }, {variable: 'args'});
  }
});

new MyView().render();
```

Note that using a template function allows passing custom arguments into the _.template function,
including a third "settings" argument, as used in the example above.

According to the [Underscore docs](http://underscorejs.org/#template), using the "variable" setting
"can significantly improve the speed at which a template is able to render." Using this setting
also requires you to read data arguments from an object, as demonstrated in the example above.

## Rendering A Collection In An ItemView

While the most common way to render a Backbone.Collection is to use
a `CollectionView` or `CompositeView`, if you just need to render a 
simple list that does not need a lot of interaction, it does not 
always make sense to use these. A Backbone.Collection can be
rendered with a simple ItemView, using the templates to iterate
over an `items` array.

```js
<script id="some-template" type="text/html">
  <ul>
    <% _.each(items, function(item){ %>
<<<<<<< HEAD
    <li> item.someAttribute </li>
    <% }) %>
=======
    <li> <%= item.someAttribute %> </li>
    <% }); %>
>>>>>>> 59209e5d
  </ul>
</script>
```

The important thing to note here, is the use of `items` as the
variable to iterate in the `_.each` call. This will always be the
name of the variable that contains your collection's items.

Then, from JavaScript, you can define and use an ItemView with this
template, like this:

```js
var MyItemsView = Marionette.ItemView.extend({
  template: "#some-template"
});

var view = new MyItemsView({
  collection: someCollection
});

// show the view via a region or calling the .render method directly
```

Rendering this view will convert the `someCollection` collection in to 
the `items` array for your template to use.

For more information on when you would want to do this, and what options
you have for retrieving an individual item that was clicked or 
otherwise interacted with, see the blog post on 
[Getting The Model For A Clicked Element](http://lostechies.com/derickbailey/2011/10/11/backbone-js-getting-the-model-for-a-clicked-element/).

## Events and Callback Methods

There are several events and callback methods that are called
for an ItemView. These events and methods are triggered with the
[Marionette.triggerMethod](./marionette.functions.md) function, which
triggers the event and a corresponding "on{EventName}" method.

### "before:render" / onBeforeRender event

Triggered before an ItemView is rendered. Also triggered as
"item:before:render" / `onItemBeforeRender`.

```js
Backbone.Marionette.ItemView.extend({
  onBeforeRender: function(){
    // set up final bits just before rendering the view's `el`
  }
});
```

### "render" / onRender event

Triggered after the view has been rendered.
You can implement this in your view to provide custom code for dealing
with the view's `el` after it has been rendered.

Also triggered as "item:rendered" / `onItemRender`.

```js
Backbone.Marionette.ItemView.extend({
  onRender: function(){
    // manipulate the `el` here. it's already
    // been rendered, and is full of the view's
    // HTML, ready to go.
  }
});
```

### "before:close" / onBeforeClose event

Triggered just prior to closing the view, when the view's `close()`
method has been called. Also triggered as "item:before:close" /
`onItemBeforeClose`.

```js
Backbone.Marionette.ItemView.extend({
  onBeforeClose: function(){
    // manipulate the `el` here. it's already
    // been rendered, and is full of the view's
    // HTML, ready to go.
  }
});
```

### "close" / onClose event

Triggered just after the view has been closed. Also triggered
as "item:closed" / `onItemClose`.

```js
Backbone.Marionette.ItemView.extend({
  onClose: function(){
    // custom closing and cleanup goes here
  }
});
```

## ItemView serializeData

Item views will serialize a model or collection, by default, by
calling `.toJSON` on either the model or collection. If both a model
and collection are attached to an item view, the model will be used
as the data source. The results of the data serialization will be passed to the template
that is rendered. 

If the serialization is a model, the results are passed in directly:

```js
var myModel = new MyModel({foo: "bar"});

new MyItemView({
  template: "#myItemTemplate",
  model: myModel
});

MyItemView.render();
```

```html
<script id="myItemTemplate" type="template">
  Foo is: <%= foo %>
</script>
```

If the serialization is a collection, the results are passed in as an 
`items` array:

```js
var myCollection = new MyCollection([{foo: "bar"}, {foo: "baz"}]);

new MyItemView({
  template: "#myCollectionTemplate",
  collection: myCollection
});

MyItemView.render();
```

```html
<script id="myCollectionTemplate" type="template">
  <% _.each(items, function(item){ %>
    Foo is: <%= foo %>
  <% }); %>
</script>
```

If you need custom serialization for your data, you can provide a
`serializeData` method on your view. It must return a valid JSON
object, as if you had called `.toJSON` on a model or collection.

```js
Backbone.Marionette.ItemView.extend({
  serializeData: function(){
    return {
      "some attribute": "some value"
    }
  }
});
```

## Organizing UI Elements

As documented in [Marionette.View](./marionette.view.md), you can specify a `ui` hash in your `view` that
maps UI elements by their jQuery selectors. This is especially useful if you access the
same UI element more than once in your view's code. Instead of
duplicating the selector, you can simply reference it by
`this.ui.elementName`:

```js
Backbone.Marionette.ItemView.extend({
  tagName: "tr",

  ui: {
    checkbox: "input[type=checkbox]"
  },

  onRender: function() {
    if (this.model.get('selected')) {
      this.ui.checkbox.addClass('checked');
    }
  }
});
```

## modelEvents and collectionEvents

ItemViews can bind directly to model events and collection events
in a declarative manner:

```js
Marionette.ItemView.extend({
  modelEvents: {
    "change": "modelChanged"
  },

  collectionEvents: {
    "add": "modelAdded"
  }
});
```

For more information, see the [Marionette.View](./marionette.view.md) documentation.<|MERGE_RESOLUTION|>--- conflicted
+++ resolved
@@ -70,13 +70,8 @@
 <script id="some-template" type="text/html">
   <ul>
     <% _.each(items, function(item){ %>
-<<<<<<< HEAD
-    <li> item.someAttribute </li>
-    <% }) %>
-=======
     <li> <%= item.someAttribute %> </li>
     <% }); %>
->>>>>>> 59209e5d
   </ul>
 </script>
 ```
